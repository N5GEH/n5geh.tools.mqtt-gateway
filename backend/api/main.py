import importlib
import json
from typing import List, Optional
from uuid import uuid4
import asyncpg
import uvicorn
<<<<<<< HEAD
from fastapi import Depends, FastAPI, HTTPException, Response
from fastapi.middleware.cors import CORSMiddleware
from pydantic import field_validator, BaseModel, Field, ConfigDict
=======
from fastapi import Depends, FastAPI, HTTPException, Request
from fastapi.middleware.cors import CORSMiddleware
from pydantic import BaseModel, Field, validator
>>>>>>> 118566d1
from redis import asyncio as aioredis
import aiohttp
import logging
import re
import time
from settings import settings

__version__ = "0.2.0"
app = FastAPI()
# enable CORS for the frontend
app.add_middleware(
    CORSMiddleware,
    allow_origins=["*"],  # TODO: Change this to the frontend url
    allow_credentials=True,
    allow_methods=["*"],
    allow_headers=["*"],
)

host = settings.POSTGRES_HOST
user = settings.POSTGRES_USER
password = settings.POSTGRES_PASSWORD
database = settings.POSTGRES_DB
DATABASE_URL = f"postgresql://{user}:{password}@{host}/{database}"
ORION_URL = settings.ORION_URL
REDIS_URL = settings.REDIS_URL
# Configure logging
logging.basicConfig(level=settings.LOG_LEVEL.upper(),
                    format='%(asctime)s %(name)s %(levelname)s: %(message)s')


# Pydantic model
class Datapoint(BaseModel):
    model_config = ConfigDict(extra="forbid")

    object_id: Optional[str] = Field(None, min_length=1, max_length=255)
    jsonpath: str
    topic: str
    entity_id: Optional[str] = Field(None, min_length=1, max_length=255)
    entity_type: Optional[str] = Field(None, min_length=1, max_length=255)
    attribute_name: Optional[str] = Field(None, min_length=1, max_length=255)
    description: Optional[str] = ""
    connected: Optional[bool] = None
    fiware_service: Optional[str] = Field(default=settings.FIWARE_SERVICE, min_length=1,
                                          max_length=255)

    @field_validator('object_id')
    @classmethod
    def validate_object_id(cls, value):
        if value is not None:
            if not re.match(r'^[a-zA-Z0-9_\-:]+$', value):
                raise ValueError('object_id contains invalid characters')
        return value

class DatapointUpdate(BaseModel):
    model_config = ConfigDict(extra="forbid")

    entity_id: Optional[str] = Field(None, min_length=1, max_length=255)
    entity_type: Optional[str] = Field(None, min_length=1, max_length=255)
    attribute_name: Optional[str] = Field(None, min_length=1, max_length=255)
    description: Optional[str] = ""
    connected: Optional[bool] = None
<<<<<<< HEAD


class DatapointPartialUpdate(BaseModel):
    model_config = ConfigDict(extra="forbid")

    entity_id: Optional[str] = Field(None, min_length=1, max_length=255)
    entity_type: Optional[str] = Field(None, min_length=1, max_length=255)
    attribute_name: Optional[str] = Field(None, min_length=1, max_length=255)
    description: Optional[str] = ""
    connected: Optional[bool] = None
=======
    fiware_service: Optional[str] = None  # Add this line
>>>>>>> 118566d1


@app.on_event("startup")
async def startup():
    """
    Create a pool of connections to the database. This is to ensure that the gateway does not have to create a new connection
    to the database for every request. Instead, it can reuse an existing connection from the pool for efficiency.
    Moreover, create a connection to the redis cache to store the subscriptions to the topics and a connection to another redis cache
    to store the notifications to the database.
    """
    app.state.pool = await asyncpg.create_pool(DATABASE_URL)
    app.state.redis = await aioredis.from_url(
        REDIS_URL + "/0"
    )  # same cache as in the gateway
    app.state.notifier = await aioredis.from_url(
        REDIS_URL + "/1"
    )  # different db for notifications

    async with app.state.pool.acquire() as connection:
        # Ensure the datapoints table exists
        await connection.execute(
            """CREATE TABLE IF NOT EXISTS datapoints (
                object_id TEXT PRIMARY KEY,
                jsonpath TEXT NOT NULL,
                topic TEXT NOT NULL,
                entity_id TEXT,
                entity_type TEXT,
                attribute_name TEXT,
                description TEXT,
                connected BOOLEAN DEFAULT FALSE,
                fiware_service TEXT
            )"""
        )

        # Check if the connected column exists, if not add it
        column_exists = await connection.fetchrow(
            """SELECT column_name FROM information_schema.columns 
               WHERE table_name='datapoints' AND column_name='connected'"""
        )
        if not column_exists:
            await connection.execute(
                """ALTER TABLE datapoints ADD COLUMN connected BOOLEAN DEFAULT FALSE"""
            )

        # Check if the fiware_service column exists, and add it if it doesn't
        column_exists = await connection.fetchval(
            """SELECT EXISTS (
                   SELECT 1
                   FROM information_schema.columns
                   WHERE table_name='datapoints' AND column_name='fiware_service'
               )"""
        )
        if not column_exists:
            await connection.execute(
                """ALTER TABLE datapoints ADD COLUMN fiware_service TEXT"""
            )


@app.on_event("shutdown")
async def shutdown():
    """
    Close the pool of connections to the PostgreSQL database and the connection to the redis caches.
    """
    await app.state.pool.close()
    await app.state.redis.close()
    await app.state.notifier.close()


async def get_connection():
    """
    Get a connection from the pool of connections to the database. This is to ensure that the gateway does not have to create a new connection
    to the database for every request. Instead, it can reuse an existing connection from the pool for efficiency.
    """
    async with app.state.pool.acquire() as connection:
        yield connection


@app.get(
    "/data",
    response_model=List[Datapoint],
    summary="Get datapoints based on filters",
    description="Get datapoints based on filters. This is to allow the frontend to search datapoints based on any attribute.",
)
async def get_datapoints(
        response: Response,
        conn: asyncpg.Connection = Depends(get_connection),
        object_id: Optional[str] = None,
        topic: Optional[str] = None,
        jsonpath: Optional[str] = None,
        entity_id: Optional[str] = None,
        entity_type: Optional[str] = None,
        attribute_name: Optional[str] = None
):
    """
    Get datapoints based on filters. This is to allow the frontend to search datapoints based on any attribute.

    Args:
        conn (asyncpg.Connection, optional): The connection to the database. Defaults to Depends(get_connection) which is a connection from the pool of connections to the database.
        object_id (str, optional): The object_id filter.
        topic (str, optional): The topic filter.
        jsonpath (str, optional): The jsonpath filter.
        entity_id (str, optional): The entity_id filter.
        entity_type (str, optional): The entity_type filter.
        attribute_name (str, optional): The attribute_name filter.

    Returns:
        List[Datapoint]: The list of datapoints that match the provided filters.
    """
    query = "SELECT * FROM datapoints WHERE 1=1"
    params = []
    if object_id is not None:
        query += f" AND object_id=${len(params) + 1}"
        params.append(object_id)
    if topic is not None:
        query += f" AND topic=${len(params) + 1}"
        params.append(topic)
    if jsonpath is not None:
        query += f" AND jsonpath=${len(params) + 1}"
        params.append(jsonpath)
    if entity_id is not None:
        query += f" AND entity_id=${len(params) + 1}"
        params.append(entity_id)
    if entity_type is not None:
        query += f" AND entity_type=${len(params) + 1}"
        params.append(entity_type)
    if attribute_name is not None:
        query += f" AND attribute_name=${len(params) + 1}"
        params.append(attribute_name)
    try:
        rows = await conn.fetch(query, *params)
        datapoints = [Datapoint(**row) for row in rows]
    except Exception as e:
        raise HTTPException(status_code=400, detail=str(e))
<<<<<<< HEAD
    return datapoints
=======
    return rows
>>>>>>> 118566d1

@app.get(
    "/data/{object_id}",
    response_model=Datapoint,
    summary="Get a specific datapoint from the gateway",
    description="Get a specific datapoint from the gateway. This is to allow the frontend to display a specific datapoint in the database. \
                        If the datapoint is not found, an error will be raised.",
)
async def get_datapoint(
        object_id: str, conn: asyncpg.Connection = Depends(get_connection)
):
    """
    Get a specific datapoint from the gateway. This is to allow the frontend to display a specific datapoint in the database.
    If the datapoint is not found, an error will be raised.

    Args:
        object_id (str): The object_id of the datapoint to be retrieved
        conn (asyncpg.Connection, optional): The connection to the database. Defaults to Depends(get_connection) which is a connection from the pool of connections to the database.

    Raises:
        HTTPException: If the datapoint is not found, a 404 error will be raised.

    """
    row = await conn.fetchrow(
        """SELECT * FROM datapoints WHERE object_id=$1""", object_id
    )
    if row is None:
        raise HTTPException(status_code=404, detail="Device not found!")
    return Datapoint(**row)

@app.post(
    "/data",
    response_model=Datapoint,
    status_code=201,
    summary="Add a new datapoint to the gateway",
    description="Add a new datapoint to the gateway. This is to allow to add new datapoints to the gateway. \
                       In (a very unlikely) case where the datapoint was supposed to be matched but the corresponding information is not provided, \
                       an error will be raised. If the datapoint is successfully added, a notification will be sent to the database to notify the \
                       database that a new datapoint has been added as well as whether the topic needs to be subscribed to.",
)
async def add_datapoint(
<<<<<<< HEAD
        datapoint: Datapoint, response: Response, conn: asyncpg.Connection = Depends(get_connection)
=======
    request: Request, datapoint: Datapoint, conn: asyncpg.Connection = Depends(get_connection)
>>>>>>> 118566d1
):
    """
    Add a new datapoint to the gateway. This is to allow to add new datapoints to the gateway via the frontend.
    In (a very unlikely) case where the datapoint was supposed to be matched but the corresponding information is not provided,
    an error will be raised. If the datapoint is successfully added, a notification will be sent to the database to notify the
    database that a new datapoint has been added as well as whether the topic needs to be subscribed to.

    Args:
        datapoint (Datapoint): The datapoint to be added to the gateway.
        conn (asyncpg.Connection, optional): The connection to the database. Defaults to Depends(get_connection) which is a connection from the pool of connections to the database.
        request (Request): The request object to get the FIWARE-Service header.

    Raises:
        HTTPException: If the datapoint is supposed to be matched but the corresponding information is not provided, a 400 error will be raised.
        UniqueViolationError: If the object_id of the datapoint already exists in the database, a 409 error will be raised.
        Exception: If some other error occurs, a 500 error will be raised.
    """
    if not datapoint.fiware_service:
        datapoint.fiware_service = settings.FIWARE_SERVICE

    logging.info(f"Received datapoint for addition: {datapoint.json()}")

    # Validate the presence of required fields if connected is True
    if datapoint.connected:
        if not datapoint.entity_id or not datapoint.entity_type or not datapoint.attribute_name:
<<<<<<< HEAD
            raise HTTPException(status_code=400,
                                detail="entity_id, entity_type, and attribute_name cannot be null if connected is True")
=======
            raise HTTPException(status_code=400, detail="entity_id, entity_type, and attribute_name cannot be null if connected is True")
>>>>>>> 118566d1

    # Remove 'connected' field if it is set
    datapoint.connected = None

<<<<<<< HEAD
    # Generate a new 6-character object_id if not provided
=======
>>>>>>> 118566d1
    if datapoint.object_id is None:
        while True:
            new_id = str(uuid4())[:6]
            existing = await conn.fetchrow(
                """SELECT object_id FROM datapoints WHERE object_id=$1""",
                new_id
            )
            if not existing:
                datapoint.object_id = new_id
                break

    else:
        existing = await conn.fetchrow(
            """SELECT object_id FROM datapoints WHERE object_id=$1""",
            datapoint.object_id
        )
        if existing:
            raise HTTPException(status_code=409, detail="object_id already exists!")

    if datapoint.connected and (
        datapoint.entity_id is None or datapoint.attribute_name is None
    ):
        raise HTTPException(
            status_code=400,
            detail="entity_id and attribute_name must be set if connected is enabled!",
        )
    try:
        async with conn.transaction():
            subscribed = await conn.fetchrow(
                """SELECT object_id FROM datapoints WHERE topic=$1""",
                datapoint.topic
            )
            await conn.execute(
                """INSERT INTO datapoints (object_id, jsonpath, topic, entity_id, entity_type, attribute_name, description, connected, fiware_service) 
                VALUES ($1, $2, $3, $4, $5, $6, $7, $8, $9)""",
                datapoint.object_id,
                datapoint.jsonpath,
                datapoint.topic,
                datapoint.entity_id,
                datapoint.entity_type,
                datapoint.attribute_name,
                datapoint.description,
<<<<<<< HEAD
                False,  # Initially set connected to False
=======
                False, # Set connected to False initially
                datapoint.fiware_service,
>>>>>>> 118566d1
            )

        # store the jsonpath and topic in redis for easy retrieval later
        # await app.state.redis.set(
        #     datapoint.object_id,
        #     json.dumps({"jsonpath": datapoint.jsonpath, "topic": datapoint.topic}),
        # )

        await app.state.redis.hset(
            datapoint.topic,
            datapoint.object_id,
            json.dumps(
                {
                    "object_id": datapoint.object_id,
                    "jsonpath": datapoint.jsonpath,
                    "entity_id": datapoint.entity_id,
                    "entity_type": datapoint.entity_type,
                    "attribute_name": datapoint.attribute_name,
                    "description": datapoint.description,
                    "connected": False,
                    "fiware_service": datapoint.fiware_service,
                }
            ),
        )

        # publish a notification to the database to notify that a new datapoint has been added
        if not subscribed:
            stream_name = "manage_topics"
            await app.state.notifier.xadd(
                stream_name,
                {'subscribe': datapoint.topic},
            )
            response.headers["mqtt-subscription"] = "added"
        else:
            response.headers["mqtt-subscription"] = "already subscribed"

        # Check if the datapoint can be connected
        await check_and_update_connected(datapoint.object_id, conn)

        return {**datapoint.dict()}

    except asyncpg.exceptions.UniqueViolationError:
        raise HTTPException(status_code=409, detail="Device already exists!")

    except Exception as e:
        logging.error(str(e))
        raise HTTPException(status_code=500, detail="Internal Server Error!")


@app.put(
    "/data/{object_id}",
    response_model=Datapoint,
    summary="Update a specific datapoint in the gateway",
    description="Update a specific datapoint in the gateway. This is to allow the frontend to match a datapoint to an existing entity/attribute pair in the Context Broker.",
)
async def update_datapoint(
<<<<<<< HEAD
        object_id: str,
        datapoint: DatapointUpdate,
        conn: asyncpg.Connection = Depends(get_connection),
=======
    object_id: str,
    datapoint: Datapoint,
    conn: asyncpg.Connection = Depends(get_connection),
>>>>>>> 118566d1
):
    """
    Update a specific datapoint in the gateway. This is to allow the frontend to match a datapoint to an existing entity/attribute pair in the Context Broker.

    Args:
        object_id (str): The object_id of the datapoint to be updated.
        datapoint (Datapoint): The updated datapoint.
        conn (asyncpg.Connection, optional): The connection to the database. Defaults to Depends(get_connection) which is a connection from the pool of connections to the database.

    Raises:
            HTTPException: If the datapoint is supposed to be matched but the corresponding information is not provided, a 400 error will be raised.
            HTTPException: If the datapoint to be updated is not found, a 404 error will be raised.
            HTTPException: Raises a 422 error if attempts are made to modify the original datapoint's jsonpath or topic.
            Exception: If some other error occurs, a 500 error will be raised.
         """

    # Remove 'connected' field if it is set
    update_data = datapoint.dict(exclude_unset=True)
    if 'connected' in update_data:
        update_data.pop('connected')

    # Add validation to ensure entity_id, entity_type, and attribute_name are not None
    if datapoint.entity_id is None or datapoint.entity_type is None or datapoint.attribute_name is None:
        raise HTTPException(status_code=400,
                            detail="entity_id, entity_type, and attribute_name cannot be null")

    try:
        # Start a transaction to ensure atomicity
        async with conn.transaction():
<<<<<<< HEAD

=======
            # Fetch the existing datapoint from the database
            existing_datapoint = await conn.fetchrow(
                """SELECT * FROM datapoints WHERE object_id=$1""",
                object_id
            )
            # Raise a 404 error if the datapoint does not exist
            if not existing_datapoint:
                 raise HTTPException(status_code=404, detail="Datapoint not found!")

            # Check if the topic or jsonpath field is being updated
            if datapoint.topic != existing_datapoint['topic'] or datapoint.jsonpath != existing_datapoint['jsonpath']:
                 raise HTTPException(status_code=422, detail="Updating the topic or jsonpath field is not allowed!")

             # Update the datapoint in the database
>>>>>>> 118566d1
            await conn.execute(
                """UPDATE datapoints SET entity_id=$1, entity_type=$2, attribute_name=$3, description=$4 WHERE object_id=$5""",
                datapoint.entity_id,
                datapoint.entity_type,
                datapoint.attribute_name,
                datapoint.description,
                object_id,
            )

            row = await conn.fetchrow(
                """SELECT jsonpath, topic FROM datapoints WHERE object_id=$1""", object_id
            )

        await app.state.redis.hset(
            row['topic'],
            object_id,
            json.dumps(
                {
                    "object_id": object_id,
                    "jsonpath": row['jsonpath'],
                    "entity_id": update_data.get('entity_id'),
                    "entity_type": update_data.get('entity_type'),
                    "attribute_name": update_data.get('attribute_name'),
                    "description": update_data.get('description'),
                }
            ),
        )

        # Check if the datapoint can be connected
        await check_and_update_connected(object_id, conn)

        # Return the updated datapoint as a dictionary
        return {**datapoint.dict()}

    except Exception as e:
        logging.error(f"Error updating datapoint: {e}")
        raise HTTPException(status_code=500, detail="Internal Server Error!")


@app.patch(
    "/data/{object_id}",
    response_model=Datapoint,
    summary="Partially update a specific datapoint in the gateway",
    description="Partially update a specific datapoint in the gateway. This allows the frontend to update specific fields of a datapoint.",
)
async def partial_update_datapoint(
<<<<<<< HEAD
        object_id: str,
        datapoint_update: DatapointPartialUpdate,
        conn: asyncpg.Connection = Depends(get_connection),
=======
    object_id: str,
    datapoint_update: DatapointUpdate,
    conn: asyncpg.Connection = Depends(get_connection),
>>>>>>> 118566d1
):
    existing_datapoint = await conn.fetchrow(
        """SELECT * FROM datapoints WHERE object_id=$1""", object_id
    )
    if existing_datapoint is None:
        raise HTTPException(status_code=404, detail="Datapoint not found!")

    update_data = datapoint_update.dict(exclude_unset=True)

    if 'entity_id' in update_data and 'attribute_name' not in update_data and \
            existing_datapoint['attribute_name'] is None:
        raise HTTPException(
            status_code=400,
            detail="attribute_name must be set if entity_id is provided!",
        )

    if 'attribute_name' in update_data and 'entity_id' not in update_data and \
            existing_datapoint['entity_id'] is None:
        raise HTTPException(
            status_code=400,
            detail="entity_id must be set if attribute_name is provided!",
        )

    if 'connected' in update_data:
        update_data.pop('connected')

    if not update_data:
        raise HTTPException(
            status_code=400,
            detail="No valid fields provided for update.",
        )

    try:
        async with conn.transaction():
            # Dynamically build the SQL query to update only provided fields
            set_clauses = ", ".join(
                [f"{key} = ${i + 1}" for i, key in enumerate(update_data.keys())])
            values = list(update_data.values()) + [object_id]
            query = f"UPDATE datapoints SET {set_clauses} WHERE object_id = ${len(values)}"
            await conn.execute(query, *values)

            # Retrieve updated datapoint
            updated_datapoint = await conn.fetchrow(
                """SELECT * FROM datapoints WHERE object_id=$1""", object_id
            )

            # Update the datapoint in Redis
            await app.state.redis.hset(
                updated_datapoint['topic'],
                object_id,
                json.dumps(
                    {
                        "object_id": object_id,
                        "jsonpath": updated_datapoint['jsonpath'],
                        "entity_id": updated_datapoint['entity_id'],
                        "entity_type": updated_datapoint['entity_type'],
                        "attribute_name": updated_datapoint['attribute_name'],
                        "description": updated_datapoint['description'],
                    }
                ),
            )

        # Check if the datapoint can be connected
        await check_and_update_connected(object_id, conn)

        return Datapoint(**updated_datapoint)

    except Exception as e:
        logging.error(str(e))
        raise HTTPException(status_code=500, detail="Internal Server Error!")


@app.delete(
    "/data/{object_id}",
    status_code=204,
    summary="Delete a specific datapoint from the gateway",
    description="Delete a specific datapoint from the gateway. This is to allow the frontend to delete a datapoint from the gateway.",
)
async def delete_datapoint(
        object_id: str, response: Response, conn: asyncpg.Connection = Depends(get_connection)
):
    """
    Delete a specific datapoint from the gateway. This is to allow the frontend to delete a datapoint from the gateway and unsubscribe from the topic if it is the last subscriber.

    Args:
        object_id (str): The object_id of the datapoint to be deleted.
        conn (asyncpg.Connection, optional): The connection to the database. Defaults to Depends(get_connection) which is a connection from the pool of connections to the database.

    Raises:
        Exception: If some error occurs, a 500 error will be raised.
    """
    try:
        async with conn.transaction():
            datapoint = await conn.fetchrow(
                """SELECT jsonpath, topic, entity_id, entity_type, attribute_name FROM datapoints WHERE object_id=$1""",
                object_id,
            )
            # check if the topic is the last subscriber
            # if so, the gateway will unsubscribe from the topic
            unsubscribe = await conn.fetchrow(
                """SELECT object_id FROM datapoints WHERE topic=$1 AND object_id!=$2""",
                datapoint["topic"],
                object_id,
            )
            await conn.execute(
                """DELETE FROM datapoints WHERE object_id=$1""", object_id
            )

        # await app.state.redis.delete(object_id)
        await app.state.redis.hdel(datapoint["topic"], object_id)

        if not unsubscribe:
            # await app.state.notifier.publish("unsubscribe", datapoint["topic"])
            stream_name = "manage_topics"
            await app.state.notifier.xadd(
                stream_name,
                {'unsubscribe': datapoint["topic"]},
            )
            response.headers["mqtt-subscription"] = "unsubscribed"
        else:
            response.headers["mqtt-subscription"] = "still subscribed"

        return None
    except Exception as e:
        logging.error(str(e))
        raise HTTPException(status_code=500, detail="Internal Server Error!")


@app.delete(
    "/data",
    status_code=204,
    summary="Delete all datapoints from the gateway",
    description="Delete all datapoints from the gateway. This is to allow the frontend to delete all datapoints from the gateway and unsubscribe from all topics.",
)
async def delete_all_datapoints(conn: asyncpg.Connection = Depends(get_connection)):
    """
    Delete all datapoints from the gateway. This is to allow the frontend to delete all datapoints from the gateway and unsubscribe from all topics.

    Args:
        conn (asyncpg.Connection, optional): The connection to the database. Defaults to Depends(get_connection) which is a connection from the pool of connections to the database.

    Raises:
        Exception: If some error occurs, a 500 error will be raised.
    """
    try:
        async with conn.transaction():
            datapoints = await conn.fetch(
                """SELECT object_id, jsonpath, topic FROM datapoints"""
            )
        # notify gateway to unsubscribe all topics
        stream_name = "manage_topics"
        await app.state.notifier.xadd(
            stream_name,
            {'unsubscribe_all': 'all'},
        )
        for datapoint in datapoints:
            await app.state.redis.hdel(datapoint["topic"], datapoint["object_id"])
        return None

    except Exception as e:
        logging.error(str(e))
        raise HTTPException(status_code=500, detail="Internal Server Error!")


@app.get(
    "/data/{object_id}/status",
    response_model=bool,
    summary="Get the match status of a specific datapoint",
    description="Get the match status of a specific datapoint. This is to allow the "
                "frontend to check whether a datapoint is matched to an existing "
                "entity/attribute pair in the Context Broker.",
)
async def get_match_status(
        object_id: str, conn: asyncpg.Connection = Depends(get_connection)
):
    """
    Get the match status of a specific datapoint. This is to allow the frontend to check whether a datapoint is matched to an existing entity/attribute pair in the Context Broker.

    Args:
        object_id (str): The object_id of the datapoint to be checked.
        conn (asyncpg.Connection, optional): The connection to the database. Defaults to Depends(get_connection) which is a connection from the pool of connections to the database.

    Raises:
        HTTPException: If the datapoint is not found in the Context Broker, a 404 error will be raised.

    Returns:
        bool: True if the datapoint is matched to an existing entity/attribute pair in the Context Broker, False otherwise.
    """
    row = await conn.fetchrow(
        """SELECT entity_id, entity_type, attribute_name, fiware_service FROM datapoints WHERE object_id=$1""",
        object_id,
    )
    if row is None:
        raise HTTPException(status_code=404, detail="Datapoint not found!")

    async with aiohttp.ClientSession() as session:
        entity_id = row['entity_id']
        attribute_name = row['attribute_name']
        entity_type = row['entity_type']
        fiware_service = row['fiware_service']
        url = f"{ORION_URL}/v2/entities/{entity_id}/attrs/{attribute_name}/?type={entity_type}"
        headers = {'Fiware-Service': fiware_service}
        async with session.get(url, headers=headers) as response:
            response_text = await response.text()
            match_status = response.status == 200
<<<<<<< HEAD
            logging.info(
                f"Checking match status for entity_id: {entity_id}, attribute_name: {attribute_name}, entity_type: {entity_type}")
=======
            logging.info(f"Checking match status for entity_id: {entity_id}, attribute_name: {attribute_name}, entity_type: {entity_type}, fiware_service: {fiware_service}")
>>>>>>> 118566d1
            logging.info(f"Request URL: {url}")
            logging.info(f"Response status: {response.status}")
            logging.info(f"Response text: {response_text}")
            return match_status


async def check_and_update_connected(object_id: str, conn: asyncpg.Connection):
    """
    Check if the datapoint can be marked as connected based on the presence of entity_id and attribute_name,
    and update the connected status accordingly.
    """

    # Fetch the entity_id, attribute_name, and entity_type from the datapoints table
    row = await conn.fetchrow(
<<<<<<< HEAD
        """SELECT entity_id, attribute_name, entity_type FROM datapoints WHERE object_id=$1""",
        object_id
=======
         """SELECT entity_id, attribute_name, entity_type FROM datapoints WHERE object_id=$1""", object_id
>>>>>>> 118566d1
    )

    # Check if entity_id, attribute_name, and entity_type are all present
    if row['entity_id'] and row['attribute_name'] and row['entity_type']:
        async with aiohttp.ClientSession() as session:

            # Construct the URL to query the FIWARE Context Broker
            url = f"{settings.ORION_URL}/v2/entities/{row['entity_id']}/attrs/{row['attribute_name']}?type={row['entity_type']}"
            headers = {
                'Fiware-Service': settings.FIWARE_SERVICE
            }

            # Send a GET request to the FIWARE Context Broker
            async with session.get(url, headers=headers) as response:
                # If the response status is 200, the entity and attribute exist
                if response.status == 200:
                    await conn.execute(
                        """UPDATE datapoints SET connected=$1 WHERE object_id=$2""",
                        True,
                        object_id,
                    )

                # If the response status is not 200, the entity or attribute does not exist
                else:
                    await conn.execute(
                        """UPDATE datapoints SET connected=$1 WHERE object_id=$2""",
                        False,
                        object_id,
                    )

    # If any of the entity_id, attribute_name, or entity_type are missing
    else:
        await conn.execute(
            """UPDATE datapoints SET connected=$1 WHERE object_id=$2""",
            False,
            object_id,
        )

@app.get("/system/status",
         response_model=dict,
         summary="Get the status of the system",
<<<<<<< HEAD
         description="Get the status of the system. This is to allow the frontend to check "
                     "whether the system is running properly.",
         )
=======
         description="Get the status of the system. This is to allow the frontend to "
                     "check whether the system is running properly.",
)
>>>>>>> 118566d1
async def get_status():
    checks = {
        "orion": await check_orion(),
        "postgres": await check_postgres(),
        "redis": await check_redis(),
    }

    overall_status = "healthy" if all(
        check["status"] for check in checks.values()) else "unhealthy"

    system_status = {
        "overall_status": overall_status,
        "checks": checks,
    }
    return system_status


@app.get("/system/version",
         response_model=dict,
         summary="Get the version of the system and the dependencies",
         description="Get the version of the system. This is to allow the frontend to check the version of the system and its dependencies."
         )
async def get_version_info():
    """
    Return version information for the application and its dependencies.
    """
    dependencies = ["fastapi", "aiohttp", "asyncpg", "pydantic", "pydantic-settings",
                    "redis", "uvicorn"]

    def get_dependency_version(package: str):
        """
        Get the version of a package.
        """
        return importlib.metadata.version(package)

    version_results = [get_dependency_version(dep) for dep in dependencies]
    version_info = {
        "application_version": __version__,
        "dependencies": dict(zip(dependencies, version_results))
    }
    return version_info


async def check_orion():
    """
    Check whether the Orion Context Broker is running properly.
    """
    start_time = time.time()
    try:
        async with aiohttp.ClientSession() as session:
            response = await session.get(f"{ORION_URL}/version")
            status = response.status == 200
            latency = (time.time() - start_time) * 1000
            return {"status": status, "latency": latency, "latency_unit": "ms",
                    "message": None if status else "Failed to connect"}
    except Exception as e:
        logging.error(f"Error checking Orion: {e}")
<<<<<<< HEAD
        return {"status": False, "latency": latency,
                "latency_unit": "ms", "message": str(e)}


=======
        return {"status": False, "message": str(e)}
>>>>>>> 118566d1
async def check_postgres():
    """
    Check whether the PostgreSQL database is running properly.
    """
    start_time = time.time()
    try:
        async with app.state.pool.acquire() as connection:
            await connection.execute("SELECT 1")
            latency = (time.time() - start_time) * 1000
            return {"status": True, "latency": latency,
                    "latency_unit": "ms", "message": None}
    except Exception as e:
<<<<<<< HEAD
        latency = (time.time() - start_time) * 1000
        logging.error(f"Error checking PostgreSQL: {e}")
        return {"status": False, "latency": latency,
                "latency_unit": "ms", "message": str(e)}


=======
        logging.error(f"Error checking PostgreSQL: {e}")
        return {"status": False, "message": str(e)}
>>>>>>> 118566d1
async def check_redis():
    """
    Check whether the Redis cache is running properly.
    """
    start_time = time.time()
    try:
        await app.state.redis.ping()
        latency = (time.time() - start_time) * 1000
        return {"status": True, "latency": latency,
                "latency_unit": "ms", "message": None}
    except Exception as e:
<<<<<<< HEAD
        latency = (time.time() - start_time) * 1000
        logging.error(f"Error checking Redis: {e}")
        return {"status": False, "latency": latency,
                "latency_unit": "ms", "message": str(e)}


=======
        logging.error(f"Error checking Redis: {e}")
        return {"status": False, "message": str(e)}
>>>>>>> 118566d1
if __name__ == "__main__":
    uvicorn.run(app, host="0.0.0.0", port=8000, reload=True,
                log_level=settings.LOG_LEVEL.lower())<|MERGE_RESOLUTION|>--- conflicted
+++ resolved
@@ -4,15 +4,9 @@
 from uuid import uuid4
 import asyncpg
 import uvicorn
-<<<<<<< HEAD
-from fastapi import Depends, FastAPI, HTTPException, Response
+from fastapi import Depends, FastAPI, HTTPException, Request, Response
 from fastapi.middleware.cors import CORSMiddleware
-from pydantic import field_validator, BaseModel, Field, ConfigDict
-=======
-from fastapi import Depends, FastAPI, HTTPException, Request
-from fastapi.middleware.cors import CORSMiddleware
-from pydantic import BaseModel, Field, validator
->>>>>>> 118566d1
+from pydantic import BaseModel, Field, validator, field_validator, ConfigDict
 from redis import asyncio as aioredis
 import aiohttp
 import logging
@@ -74,20 +68,7 @@
     attribute_name: Optional[str] = Field(None, min_length=1, max_length=255)
     description: Optional[str] = ""
     connected: Optional[bool] = None
-<<<<<<< HEAD
-
-
-class DatapointPartialUpdate(BaseModel):
-    model_config = ConfigDict(extra="forbid")
-
-    entity_id: Optional[str] = Field(None, min_length=1, max_length=255)
-    entity_type: Optional[str] = Field(None, min_length=1, max_length=255)
-    attribute_name: Optional[str] = Field(None, min_length=1, max_length=255)
-    description: Optional[str] = ""
-    connected: Optional[bool] = None
-=======
     fiware_service: Optional[str] = None  # Add this line
->>>>>>> 118566d1
 
 
 @app.on_event("startup")
@@ -221,11 +202,7 @@
         datapoints = [Datapoint(**row) for row in rows]
     except Exception as e:
         raise HTTPException(status_code=400, detail=str(e))
-<<<<<<< HEAD
     return datapoints
-=======
-    return rows
->>>>>>> 118566d1
 
 @app.get(
     "/data/{object_id}",
@@ -267,11 +244,7 @@
                        database that a new datapoint has been added as well as whether the topic needs to be subscribed to.",
 )
 async def add_datapoint(
-<<<<<<< HEAD
-        datapoint: Datapoint, response: Response, conn: asyncpg.Connection = Depends(get_connection)
-=======
-    request: Request, datapoint: Datapoint, conn: asyncpg.Connection = Depends(get_connection)
->>>>>>> 118566d1
+    request: Request, response: Response, datapoint: Datapoint, conn: asyncpg.Connection = Depends(get_connection)
 ):
     """
     Add a new datapoint to the gateway. This is to allow to add new datapoints to the gateway via the frontend.
@@ -297,20 +270,12 @@
     # Validate the presence of required fields if connected is True
     if datapoint.connected:
         if not datapoint.entity_id or not datapoint.entity_type or not datapoint.attribute_name:
-<<<<<<< HEAD
             raise HTTPException(status_code=400,
                                 detail="entity_id, entity_type, and attribute_name cannot be null if connected is True")
-=======
-            raise HTTPException(status_code=400, detail="entity_id, entity_type, and attribute_name cannot be null if connected is True")
->>>>>>> 118566d1
 
     # Remove 'connected' field if it is set
     datapoint.connected = None
 
-<<<<<<< HEAD
-    # Generate a new 6-character object_id if not provided
-=======
->>>>>>> 118566d1
     if datapoint.object_id is None:
         while True:
             new_id = str(uuid4())[:6]
@@ -353,12 +318,8 @@
                 datapoint.entity_type,
                 datapoint.attribute_name,
                 datapoint.description,
-<<<<<<< HEAD
-                False,  # Initially set connected to False
-=======
                 False, # Set connected to False initially
                 datapoint.fiware_service,
->>>>>>> 118566d1
             )
 
         # store the jsonpath and topic in redis for easy retrieval later
@@ -415,15 +376,9 @@
     description="Update a specific datapoint in the gateway. This is to allow the frontend to match a datapoint to an existing entity/attribute pair in the Context Broker.",
 )
 async def update_datapoint(
-<<<<<<< HEAD
-        object_id: str,
-        datapoint: DatapointUpdate,
-        conn: asyncpg.Connection = Depends(get_connection),
-=======
     object_id: str,
     datapoint: Datapoint,
     conn: asyncpg.Connection = Depends(get_connection),
->>>>>>> 118566d1
 ):
     """
     Update a specific datapoint in the gateway. This is to allow the frontend to match a datapoint to an existing entity/attribute pair in the Context Broker.
@@ -453,9 +408,6 @@
     try:
         # Start a transaction to ensure atomicity
         async with conn.transaction():
-<<<<<<< HEAD
-
-=======
             # Fetch the existing datapoint from the database
             existing_datapoint = await conn.fetchrow(
                 """SELECT * FROM datapoints WHERE object_id=$1""",
@@ -470,7 +422,6 @@
                  raise HTTPException(status_code=422, detail="Updating the topic or jsonpath field is not allowed!")
 
              # Update the datapoint in the database
->>>>>>> 118566d1
             await conn.execute(
                 """UPDATE datapoints SET entity_id=$1, entity_type=$2, attribute_name=$3, description=$4 WHERE object_id=$5""",
                 datapoint.entity_id,
@@ -517,15 +468,9 @@
     description="Partially update a specific datapoint in the gateway. This allows the frontend to update specific fields of a datapoint.",
 )
 async def partial_update_datapoint(
-<<<<<<< HEAD
-        object_id: str,
-        datapoint_update: DatapointPartialUpdate,
-        conn: asyncpg.Connection = Depends(get_connection),
-=======
     object_id: str,
     datapoint_update: DatapointUpdate,
     conn: asyncpg.Connection = Depends(get_connection),
->>>>>>> 118566d1
 ):
     existing_datapoint = await conn.fetchrow(
         """SELECT * FROM datapoints WHERE object_id=$1""", object_id
@@ -731,12 +676,7 @@
         async with session.get(url, headers=headers) as response:
             response_text = await response.text()
             match_status = response.status == 200
-<<<<<<< HEAD
-            logging.info(
-                f"Checking match status for entity_id: {entity_id}, attribute_name: {attribute_name}, entity_type: {entity_type}")
-=======
             logging.info(f"Checking match status for entity_id: {entity_id}, attribute_name: {attribute_name}, entity_type: {entity_type}, fiware_service: {fiware_service}")
->>>>>>> 118566d1
             logging.info(f"Request URL: {url}")
             logging.info(f"Response status: {response.status}")
             logging.info(f"Response text: {response_text}")
@@ -751,12 +691,7 @@
 
     # Fetch the entity_id, attribute_name, and entity_type from the datapoints table
     row = await conn.fetchrow(
-<<<<<<< HEAD
-        """SELECT entity_id, attribute_name, entity_type FROM datapoints WHERE object_id=$1""",
-        object_id
-=======
          """SELECT entity_id, attribute_name, entity_type FROM datapoints WHERE object_id=$1""", object_id
->>>>>>> 118566d1
     )
 
     # Check if entity_id, attribute_name, and entity_type are all present
@@ -798,15 +733,9 @@
 @app.get("/system/status",
          response_model=dict,
          summary="Get the status of the system",
-<<<<<<< HEAD
-         description="Get the status of the system. This is to allow the frontend to check "
-                     "whether the system is running properly.",
-         )
-=======
          description="Get the status of the system. This is to allow the frontend to "
                      "check whether the system is running properly.",
 )
->>>>>>> 118566d1
 async def get_status():
     checks = {
         "orion": await check_orion(),
@@ -864,14 +793,10 @@
                     "message": None if status else "Failed to connect"}
     except Exception as e:
         logging.error(f"Error checking Orion: {e}")
-<<<<<<< HEAD
         return {"status": False, "latency": latency,
                 "latency_unit": "ms", "message": str(e)}
 
 
-=======
-        return {"status": False, "message": str(e)}
->>>>>>> 118566d1
 async def check_postgres():
     """
     Check whether the PostgreSQL database is running properly.
@@ -884,17 +809,12 @@
             return {"status": True, "latency": latency,
                     "latency_unit": "ms", "message": None}
     except Exception as e:
-<<<<<<< HEAD
         latency = (time.time() - start_time) * 1000
         logging.error(f"Error checking PostgreSQL: {e}")
         return {"status": False, "latency": latency,
                 "latency_unit": "ms", "message": str(e)}
 
 
-=======
-        logging.error(f"Error checking PostgreSQL: {e}")
-        return {"status": False, "message": str(e)}
->>>>>>> 118566d1
 async def check_redis():
     """
     Check whether the Redis cache is running properly.
@@ -906,17 +826,12 @@
         return {"status": True, "latency": latency,
                 "latency_unit": "ms", "message": None}
     except Exception as e:
-<<<<<<< HEAD
         latency = (time.time() - start_time) * 1000
         logging.error(f"Error checking Redis: {e}")
         return {"status": False, "latency": latency,
                 "latency_unit": "ms", "message": str(e)}
 
 
-=======
-        logging.error(f"Error checking Redis: {e}")
-        return {"status": False, "message": str(e)}
->>>>>>> 118566d1
 if __name__ == "__main__":
     uvicorn.run(app, host="0.0.0.0", port=8000, reload=True,
                 log_level=settings.LOG_LEVEL.lower())