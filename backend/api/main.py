--- conflicted
+++ resolved
@@ -1,3 +1,4 @@
+import importlib
 import json
 from typing import List, Optional
 from uuid import uuid4
@@ -5,26 +6,15 @@
 import uvicorn
 from fastapi import Depends, FastAPI, HTTPException, Request
 from fastapi.middleware.cors import CORSMiddleware
-<<<<<<< HEAD
 from pydantic import BaseModel, Field, validator
-=======
-from pydantic import BaseModel, Field, Extra, validator
->>>>>>> fe5684c4
 from redis import asyncio as aioredis
 import aiohttp
 import logging
 import re
-<<<<<<< HEAD
-import sys
-
-sys.path.append('../../n5geh.tools.mqtt-gateway')
-from settings import settings
-=======
 import time
 from settings import settings
 
->>>>>>> fe5684c4
-
+__version__ = "0.2.0"
 app = FastAPI()
 # enable CORS for the frontend
 app.add_middleware(
@@ -56,10 +46,7 @@
     attribute_name: Optional[str] = Field(None, min_length=1, max_length=255)
     description: Optional[str] = ""
     connected: Optional[bool] = None
-<<<<<<< HEAD
     fiware_service: Optional[str] = None  # Add this line
-=======
->>>>>>> fe5684c4
 
     @validator('object_id')
     def validate_object_id(cls, value):
@@ -67,9 +54,6 @@
             if not re.match(r'^[a-zA-Z0-9_\-:]+$', value):
                 raise ValueError('object_id contains invalid characters')
         return value
-<<<<<<< HEAD
-=======
-
 
 class DatapointUpdate(BaseModel):
     entity_id: Optional[str] = Field(None, min_length=1, max_length=255)
@@ -77,18 +61,7 @@
     attribute_name: Optional[str] = Field(None, min_length=1, max_length=255)
     description: Optional[str] = ""
     connected: Optional[bool] = None
->>>>>>> fe5684c4
-
-class DatapointPartialUpdate(BaseModel):
-    entity_id: Optional[str] = Field(None, min_length=1, max_length=255)
-    entity_type: Optional[str] = Field(None, min_length=1, max_length=255)
-    attribute_name: Optional[str] = Field(None, min_length=1, max_length=255)
-    description: Optional[str] = ""
-    connected: Optional[bool] = None
-<<<<<<< HEAD
     fiware_service: Optional[str] = None  # Add this line
-=======
->>>>>>> fe5684c4
 
 
 @app.on_event("startup")
@@ -118,12 +91,8 @@
                 entity_type TEXT,
                 attribute_name TEXT,
                 description TEXT,
-<<<<<<< HEAD
                 connected BOOLEAN DEFAULT FALSE,
                 fiware_service TEXT
-=======
-                connected BOOLEAN DEFAULT FALSE
->>>>>>> fe5684c4
             )"""
         )
 
@@ -137,7 +106,6 @@
                 """ALTER TABLE datapoints ADD COLUMN connected BOOLEAN DEFAULT FALSE"""
             )
 
-<<<<<<< HEAD
         # Check if the fiware_service column exists, and add it if it doesn't
         column_exists = await connection.fetchval(
             """SELECT EXISTS (
@@ -151,8 +119,6 @@
                 """ALTER TABLE datapoints ADD COLUMN fiware_service TEXT"""
             )
 
-=======
->>>>>>> fe5684c4
 
 @app.on_event("shutdown")
 async def shutdown():
@@ -231,11 +197,7 @@
                        database that a new datapoint has been added as well as whether the topic needs to be subscribed to.",
 )
 async def add_datapoint(
-<<<<<<< HEAD
     request: Request, datapoint: Datapoint, conn: asyncpg.Connection = Depends(get_connection)
-=======
-    datapoint: Datapoint, conn: asyncpg.Connection = Depends(get_connection)
->>>>>>> fe5684c4
 ):
     """
     Add a new datapoint to the gateway. This is to allow to add new datapoints to the gateway via the frontend.
@@ -247,33 +209,26 @@
         datapoint (Datapoint): The datapoint to be added to the gateway.
         conn (asyncpg.Connection, optional): The connection to the database. Defaults to Depends(get_connection) which is a connection from the pool of connections to the database.
         request (Request): The request object to get the FIWARE-Service header.
-        
+
     Raises:
         HTTPException: If the datapoint is supposed to be matched but the corresponding information is not provided, a 400 error will be raised.
         UniqueViolationError: If the object_id of the datapoint already exists in the database, a 409 error will be raised.
         Exception: If some other error occurs, a 500 error will be raised.
     """
 
-<<<<<<< HEAD
     fiware_service = request.headers.get('fiware-service', settings.FIWARE_SERVICE)
     datapoint.fiware_service = fiware_service or settings.FIWARE_SERVICE
 
-=======
->>>>>>> fe5684c4
     logging.info(f"Received datapoint for addition: {datapoint.json()}")
 
     # Validate the presence of required fields if connected is True
     if datapoint.connected:
         if not datapoint.entity_id or not datapoint.entity_type or not datapoint.attribute_name:
             raise HTTPException(status_code=400, detail="entity_id, entity_type, and attribute_name cannot be null if connected is True")
-        
+
     # Remove 'connected' field if it is set
     datapoint.connected = None
-    
-<<<<<<< HEAD
-=======
-    # Generate a new 6-character object_id if not provided
->>>>>>> fe5684c4
+
     if datapoint.object_id is None:
         while True:
             new_id = str(uuid4())[:6]
@@ -286,7 +241,6 @@
                 break
 
     else:
-<<<<<<< HEAD
         existing = await conn.fetchrow(
             """SELECT object_id FROM datapoints WHERE object_id=$1""",
             datapoint.object_id
@@ -300,16 +254,7 @@
         raise HTTPException(
             status_code=400,
             detail="entity_id and attribute_name must be set if connected is enabled!",
-=======
-        # Check if the provided object_id is unique
-        existing = await conn.fetchrow(
-            """SELECT object_id FROM datapoints WHERE object_id=$1""",
-            datapoint.object_id
->>>>>>> fe5684c4
-        )
-        if existing:
-            raise HTTPException(status_code=409, detail="object_id already exists!")
-
+        )
     try:
         async with conn.transaction():
             subscribed = await conn.fetchrow(
@@ -317,13 +262,8 @@
                 datapoint.topic
             )
             await conn.execute(
-<<<<<<< HEAD
                 """INSERT INTO datapoints (object_id, jsonpath, topic, entity_id, entity_type, attribute_name, description, connected, fiware_service) 
                 VALUES ($1, $2, $3, $4, $5, $6, $7, $8, $9)""",
-=======
-                """INSERT INTO datapoints (object_id, jsonpath, topic, entity_id, entity_type, attribute_name, description, connected) 
-                VALUES ($1, $2, $3, $4, $5, $6, $7, $8)""",
->>>>>>> fe5684c4
                 datapoint.object_id,
                 datapoint.jsonpath,
                 datapoint.topic,
@@ -331,14 +271,10 @@
                 datapoint.entity_type,
                 datapoint.attribute_name,
                 datapoint.description,
-<<<<<<< HEAD
                 False, # Set connected to False initially
                 datapoint.fiware_service,
-=======
-                False, # Initially set connected to False
->>>>>>> fe5684c4
-            )
-        
+            )
+
         # store the jsonpath and topic in redis for easy retrieval later
         # await app.state.redis.set(
         #     datapoint.object_id,
@@ -356,12 +292,8 @@
                     "entity_type": datapoint.entity_type,
                     "attribute_name": datapoint.attribute_name,
                     "description": datapoint.description,
-<<<<<<< HEAD
-                    "connected": False,  
+                    "connected": False,
                     "fiware_service": datapoint.fiware_service,
-=======
-                    "connected": False,
->>>>>>> fe5684c4
                 }
             ),
         )
@@ -373,13 +305,9 @@
                 stream_name,
                 {'subscribe': datapoint.topic},
             )
-<<<<<<< HEAD
-        
-=======
         # Check if the datapoint can be connected
         await check_and_update_connected(datapoint.object_id, conn)
 
->>>>>>> fe5684c4
         return {**datapoint.dict(), "subscribe": subscribed is None}
 
     except asyncpg.exceptions.UniqueViolationError:
@@ -398,11 +326,7 @@
 )
 async def update_datapoint(
     object_id: str,
-<<<<<<< HEAD
-    datapoint: Datapoint,
-=======
     datapoint: DatapointUpdate,
->>>>>>> fe5684c4
     conn: asyncpg.Connection = Depends(get_connection),
 ):
     """
@@ -414,26 +338,17 @@
         conn (asyncpg.Connection, optional): The connection to the database. Defaults to Depends(get_connection) which is a connection from the pool of connections to the database.
 
     Raises:
-<<<<<<< HEAD
             HTTPException: If the datapoint is supposed to be matched but the corresponding information is not provided, a 400 error will be raised.
             HTTPException: If the datapoint to be updated is not found, a 404 error will be raised.
             HTTPException: Raises a 422 error if attempts are made to modify the original datapoint's jsonpath or topic.
             Exception: If some other error occurs, a 500 error will be raised.
          """
-    
-=======
-             HTTPException: If the datapoint is supposed to be matched but the corresponding information is not provided, a 400 error will be raised.
-             HTTPException: If the datapoint to be updated is not found, a 404 error will be raised.
-             HTTPException: Raises a 422 error if attempts are made to modify the original datapoint's jsonpath or topic.
-             Exception: If some other error occurs, a 500 error will be raised.
-         """
-
->>>>>>> fe5684c4
+
     # Remove 'connected' field if it is set
     update_data = datapoint.dict(exclude_unset=True)
     if 'connected' in update_data:
         update_data.pop('connected')
-                        
+
     # Add validation to ensure entity_id, entity_type, and attribute_name are not None
     if datapoint.entity_id is None or datapoint.entity_type is None or datapoint.attribute_name is None:
         raise HTTPException(status_code=400, detail="entity_id, entity_type, and attribute_name cannot be null")
@@ -441,7 +356,6 @@
     try:
         # Start a transaction to ensure atomicity
         async with conn.transaction():
-<<<<<<< HEAD
             # Fetch the existing datapoint from the database
             existing_datapoint = await conn.fetchrow(
                 """SELECT * FROM datapoints WHERE object_id=$1""",
@@ -456,9 +370,6 @@
                  raise HTTPException(status_code=422, detail="Updating the topic or jsonpath field is not allowed!")
 
              # Update the datapoint in the database
-=======
-            
->>>>>>> fe5684c4
             await conn.execute(
                 """UPDATE datapoints SET entity_id=$1, entity_type=$2, attribute_name=$3, description=$4 WHERE object_id=$5""",
                 datapoint.entity_id,
@@ -489,16 +400,10 @@
 
         # Check if the datapoint can be connected
         await check_and_update_connected(object_id, conn)
-<<<<<<< HEAD
 
         # Return the updated datapoint as a dictionary
         return {**datapoint.dict()}
 
-=======
-
-        return {**datapoint.dict()}
-
->>>>>>> fe5684c4
     except Exception as e:
         logging.error(f"Error updating datapoint: {e}")
         raise HTTPException(status_code=500, detail="Internal Server Error!")
@@ -512,7 +417,7 @@
 )
 async def partial_update_datapoint(
     object_id: str,
-    datapoint_update: DatapointPartialUpdate,
+    datapoint_update: DatapointUpdate,
     conn: asyncpg.Connection = Depends(get_connection),
 ):
     existing_datapoint = await conn.fetchrow(
@@ -534,7 +439,7 @@
             status_code=400,
             detail="entity_id must be set if attribute_name is provided!",
         )
-    
+
     if 'connected' in update_data:
         update_data.pop('connected')
 
@@ -664,7 +569,7 @@
         for datapoint in datapoints:
             await app.state.redis.hdel(datapoint["topic"], datapoint["object_id"])
         return None
-    
+
     except Exception as e:
         logging.error(str(e))
         raise HTTPException(status_code=500, detail="Internal Server Error!")
@@ -704,61 +609,34 @@
         entity_id = row['entity_id']
         attribute_name = row['attribute_name']
         entity_type = row['entity_type']
-<<<<<<< HEAD
         fiware_service = row['fiware_service']
         url = f"{ORION_URL}/v2/entities/{entity_id}/attrs/{attribute_name}/?type={entity_type}"
-        headers = {'fiware-service': fiware_service}
+        headers = {'Fiware-Service': fiware_service}
         async with session.get(url, headers=headers) as response:
             response_text = await response.text()
             match_status = response.status == 200
             logging.info(f"Checking match status for entity_id: {entity_id}, attribute_name: {attribute_name}, entity_type: {entity_type}, fiware_service: {fiware_service}")
-=======
-        url = f"{ORION_URL}/v2/entities/{entity_id}/attrs/{attribute_name}/?type={entity_type}"
-        headers = {'Fiware-Service': settings.FIWARE_SERVICE}
-        async with session.get(url, headers=headers) as response:
-            response_text = await response.text()
-            match_status = response.status == 200
-            logging.info(f"Checking match status for entity_id: {entity_id}, attribute_name: {attribute_name}, entity_type: {entity_type}")
->>>>>>> fe5684c4
             logging.info(f"Request URL: {url}")
             logging.info(f"Response status: {response.status}")
             logging.info(f"Response text: {response_text}")
             return match_status
-<<<<<<< HEAD
-    
-=======
-
->>>>>>> fe5684c4
+
 
 async def check_and_update_connected(object_id: str, conn: asyncpg.Connection):
     """
     Check if the datapoint can be marked as connected based on the presence of entity_id and attribute_name,
     and update the connected status accordingly.
     """
-<<<<<<< HEAD
 
     # Fetch the entity_id, attribute_name, and entity_type from the datapoints table
     row = await conn.fetchrow(
          """SELECT entity_id, attribute_name, entity_type FROM datapoints WHERE object_id=$1""", object_id
-=======
-    # Fetch the entity_id, attribute_name, and entity_type from the datapoints table
-    row = await conn.fetchrow(
-        """SELECT entity_id, attribute_name, entity_type FROM datapoints WHERE object_id=$1""", object_id
->>>>>>> fe5684c4
     )
 
     # Check if entity_id, attribute_name, and entity_type are all present
     if row['entity_id'] and row['attribute_name'] and row['entity_type']:
         async with aiohttp.ClientSession() as session:
-<<<<<<< HEAD
-
-            # Construct the URL to query the FIWARE Context Broker
-            url = f"{settings.ORION_URL}/v2/entities/{row['entity_id']}/attrs/{row['attribute_name']}?type={row['entity_type']}"
-
-            # Send a GET request to the FIWARE Context Broker
-            async with session.get(url) as response:
-
-=======
+
             # Construct the URL to query the FIWARE Context Broker
             url = f"{settings.ORION_URL}/v2/entities/{row['entity_id']}/attrs/{row['attribute_name']}?type={row['entity_type']}"
             headers = {
@@ -767,7 +645,6 @@
 
             # Send a GET request to the FIWARE Context Broker
             async with session.get(url, headers=headers) as response:
->>>>>>> fe5684c4
                 # If the response status is 200, the entity and attribute exist
                 if response.status == 200:
                     await conn.execute(
@@ -775,10 +652,7 @@
                         True,
                         object_id,
                     )
-<<<<<<< HEAD
-
-=======
->>>>>>> fe5684c4
+
                 # If the response status is not 200, the entity or attribute does not exist
                 else:
                     await conn.execute(
@@ -786,10 +660,7 @@
                         False,
                         object_id,
                     )
-<<<<<<< HEAD
-
-=======
->>>>>>> fe5684c4
+
     # If any of the entity_id, attribute_name, or entity_type are missing
     else:
         await conn.execute(
@@ -800,14 +671,10 @@
 
 
 @app.get("/system/status",
-    response_model=dict,
-    summary="Get the status of the system",
-<<<<<<< HEAD
-    description="Get the status of the system. This is to allow the frontend to check whether the system is running properly.",
-=======
-    description="Get the status of the system. This is to allow the frontend to check "
-                "whether the system is running properly.",
->>>>>>> fe5684c4
+         response_model=dict,
+         summary="Get the status of the system",
+         description="Get the status of the system. This is to allow the frontend to "
+                     "check whether the system is running properly.",
 )
 async def get_status():
     system_status = {
@@ -817,8 +684,6 @@
     }
     return system_status
 
-<<<<<<< HEAD
-=======
 @app.get("/system/version",
          response_model=dict,
          summary="Get the version of the system and the dependencies",
@@ -841,45 +706,30 @@
     }
     return version_info
 
->>>>>>> fe5684c4
 async def check_orion():
     """
     Check whether the Orion Context Broker is running properly.
     """
+    start_time = time.time()
     try:
         async with aiohttp.ClientSession() as session:
             response = await session.get(f"{ORION_URL}/version")
-<<<<<<< HEAD
-            return response.status == 200
-=======
             status = response.status == 200
             latency = (time.time() - start_time)*1000
             return {"status": status, "latency": latency, "latency_unit": "ms",
                     "message": None if status else "Failed to connect"}
->>>>>>> fe5684c4
     except Exception as e:
         logging.error(f"Error checking Orion: {e}")
-<<<<<<< HEAD
-        return False
-
-=======
         return {"status": False, "latency": latency,
                 "latency_unit": "ms", "message": str(e)}
->>>>>>> fe5684c4
 async def check_postgres():
     """
     Check whether the PostgreSQL database is running properly.
     """
+    start_time = time.time()
     try:
         async with app.state.pool.acquire() as connection:
             await connection.execute("SELECT 1")
-<<<<<<< HEAD
-            return True
-    except Exception as e:
-        logging.error(f"Error checking PostgreSQL: {e}")
-        return False
-
-=======
             latency = (time.time() - start_time)*1000
             return {"status": True, "latency": latency,
                     "latency_unit": "ms", "message": None}
@@ -888,20 +738,13 @@
         logging.error(f"Error checking PostgreSQL: {e}")
         return {"status": False, "latency": latency,
                 "latency_unit": "ms", "message": str(e)}
->>>>>>> fe5684c4
 async def check_redis():
     """
     Check whether the Redis cache is running properly.
     """
+    start_time = time.time()
     try:
         await app.state.redis.ping()
-<<<<<<< HEAD
-        return True
-    except Exception as e:
-        logging.error(f"Error checking Redis: {e}")
-        return False
-
-=======
         latency = (time.time() - start_time)*1000
         return {"status": True, "latency": latency,
                 "latency_unit": "ms", "message": None}
@@ -910,7 +753,6 @@
         logging.error(f"Error checking Redis: {e}")
         return {"status": False, "latency": latency,
                 "latency_unit": "ms", "message": str(e)}
->>>>>>> fe5684c4
 if __name__ == "__main__":
     uvicorn.run(app, host="0.0.0.0", port=8000, reload=True,
                 log_level=settings.LOG_LEVEL.lower())