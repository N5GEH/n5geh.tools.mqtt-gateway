--- conflicted
+++ resolved
@@ -147,14 +147,7 @@
     attribute_name: Optional[str] = None
 ):
     """
-<<<<<<< HEAD
-    rows = await conn.fetch(
-        "SELECT object_id, jsonpath, topic, entity_id, entity_type, attribute_name, description, connected FROM datapoints"
-    )
-    return rows
-=======
     Get datapoints based on filters. This is to allow the frontend to search datapoints based on any attribute.
->>>>>>> f54d6c14
 
     Args:
         conn (asyncpg.Connection, optional): The connection to the database. Defaults to Depends(get_connection) which is a connection from the pool of connections to the database.
