import json
import time
import requests
import re
import pydantic
import logging
<<<<<<< HEAD
from filip.clients.ngsi_v2 import ContextBrokerClient
from filip.models import FiwareHeader
from filip.models.ngsi_v2.context import ContextEntity
=======
import importlib
>>>>>>> 16512463
from backend.api.main import Datapoint
from test_settings import settings
from tests.test_init import TestInit
import importlib


class TestCRUD(TestInit):
    """
    Test for data points CRUD
    """

    def setUp(self) -> None:
        super(TestCRUD, self).setUp()
        logging.basicConfig(level=logging.DEBUG)
        pass

    def test_create(self):
        headers = {
            'Accept': 'application/json'
        }

        # create not matched
        datapoint1 = Datapoint(
            **{
                "topic": "topic/of/crud",
                "jsonpath": "$..data1"
            }
        )
        response1 = requests.request("POST", settings.GATEWAY_URL + "/data", headers=headers,
                                     data=datapoint1.json())
        object_id1 = response1.json()["object_id"]
        self.assertTrue(response1.ok)

        # create matched
        datapoint2 = Datapoint(
            **{
                "topic": "topic/of/crud",
                "jsonpath": "$..data2",
                "entity_id": "EntityID",
                "entity_type": "EntityType",
                "attribute_name": "AttributeName"
            }
        )
        response2 = requests.request("POST", settings.GATEWAY_URL + "/data", headers=headers,
                                     data=datapoint2.json())
        object_id2 = response2.json()["object_id"]
        self.assertTrue(response2.ok)

        # create not matched with connected flag set to True, should fail
        datapoint3 = Datapoint(
            **{
                "topic": "topic/of/crud",
                "jsonpath": "$..data3",
                "connected": True
            }
        )
        response3 = requests.request("POST", settings.GATEWAY_URL + "/data", headers=headers,
                                     data=datapoint3.json())
        self.assertFalse(response3.ok)

        # create matched DP while left connected flag unchecked
        datapoint4 = Datapoint(
            **{
                "topic": "topic/of/crud",
                "jsonpath": "$..data4",
                "entity_id": "EntityID",
                "entity_type": "EntityType",
                "attribute_name": "AttributeName"
            }
        )
        response4 = requests.request("POST", settings.GATEWAY_URL + "/data", headers=headers,
                                     data=datapoint4.json())
        object_id4 = response4.json()["object_id"]
        self.assertTrue(response4.ok)

    def test_create_default_fiware_service(self):
        headers = {
            'Accept': 'application/json',
            'fiware-service': settings.FIWARE_SERVICE
        }

        # Create datapoint without specifying fiware_service
        datapoint = Datapoint(
            **{
                "topic": "topic/of/default",
                "jsonpath": "$..data_default"
            }
        )
        response = requests.request("POST", settings.GATEWAY_URL + "/data", headers=headers,
                                    data=datapoint.json())
        self.assertTrue(response.ok)
        self.assertEqual(response.json()["fiware_service"], settings.FIWARE_SERVICE)

    def test_create_custom_fiware_service(self):
        headers = {
            'Accept': 'application/json',
            'fiware-service': 'custom_service'
        }

        # Create datapoint with custom fiware_service
        datapoint = Datapoint(
            **{
                "topic": "topic/of/custom",
                "jsonpath": "$..data_custom",
                "fiware_service": "custom_service"
            }
        )
        response = requests.request("POST", settings.GATEWAY_URL + "/data", headers=headers,
                                    data=datapoint.json())
        self.assertTrue(response.ok)
        self.assertEqual(response.json()["fiware_service"], "custom_service")

    def test_read(self):
        headers = {
            'Accept': 'application/json'
        }
        datapoint5 = Datapoint(
            **{
                "topic": "topic/of/crud",
                "jsonpath": "$..dat5"
            }
        )
        response = requests.request("POST", settings.GATEWAY_URL + "/data", headers=headers,
                                    data=datapoint5.json())
        object_id = response.json()["object_id"]
        response = requests.request("GET", settings.GATEWAY_URL + "/data/" + object_id)

        self.assertEqual(
            datapoint5.json(include={"topic", "jsonpath"}),
            Datapoint(
                **json.loads(response.text)
            ).json(include={"topic", "jsonpath"})
        )

    def test_duplicated(self):
        """
        Test duplicated data points. Duplicated data points are the points
        that have the same `topic` and `jsonpath`.

        Right now the gateway will accept duplicated data points, because
        it reflects a use case that one single data point can be matched
        to different attributes.
        """
        headers = {
            'Accept': 'application/json'
        }

        # create data point 6
        datapoint6 = Datapoint(
            **{
                "topic": "topic/of/crud",
                "jsonpath": "$..dat6"
            }
        )
        response = requests.request("POST", settings.GATEWAY_URL + "/data",
                                    headers=headers, data=datapoint6.json())
        object_id_6 = response.json()["object_id"]

        # create duplicated dp with data dp 6
        response = requests.request("POST", settings.GATEWAY_URL + "/data",
                                    headers=headers, data=datapoint6.json())
        self.assertTrue(response.ok)

    def test_update(self):
        headers = {
            'Accept': 'application/json'
        }

        object_id = self.unmatched_object_id

        # Fetch the existing datapoint to use as a basis for updates
        response = requests.request("GET", settings.GATEWAY_URL + "/data/" + object_id)
        datapoint_basis = Datapoint(
            **json.loads(response.text)
        )

        # Attempt to update the topic and ensure it fails due to missing entity information
        datapoint_basis1 = datapoint_basis.copy()
        datapoint_basis1.topic = datapoint_basis1.topic + "/updated"
        datapoint_basis1.entity_id = None  # Ensure this triggers a failure
        datapoint_basis1.entity_type = None  # Ensure this triggers a failure
        datapoint_basis1.attribute_name = None  # Ensure this triggers a failure
        update_data = datapoint_basis1.json()
        response1 = requests.request("PUT", settings.GATEWAY_URL + "/data/" + object_id, headers=headers,
                                     data=update_data)

        # Log the request and response for debugging
        print(f"Request data for update: {update_data}")
        print(f"Response1 status code: {response1.status_code}")
        print(f"Response1 content: {response1.text}")

        # Ensure the response indicates failure
        self.assertFalse(response1.ok)
        self.assertEqual(response1.status_code, 400)
        self.assertIn("entity_id, entity_type, and attribute_name cannot be null", response1.text)

        # Perform a valid update with correct entity information
        datapoint_basis_update = Datapoint(
            jsonpath=datapoint_basis.jsonpath,
            topic=datapoint_basis.topic,
            entity_id=self.test_entity.id,
            entity_type=self.test_entity.type,
            attribute_name=self.test_entity.get_attribute_names().pop(),
        )
        response2 = requests.request("PUT", settings.GATEWAY_URL + "/data/" + object_id, headers=headers,
                                     data=datapoint_basis_update.json())
        self.assertTrue(response2.ok)

        # Verify the update result
        datapoint_basis2: Datapoint = datapoint_basis.copy()
        datapoint_basis2.entity_id = self.test_entity.id
        datapoint_basis2.entity_type = self.test_entity.type
        datapoint_basis2.attribute_name = self.test_entity.get_attribute_names().pop()
        response = requests.request("GET", settings.GATEWAY_URL + "/data/" + object_id)

        updated_datapoint = Datapoint(**json.loads(response.text))

        self.assertEqual(
            datapoint_basis2.entity_id,
            updated_datapoint.entity_id
        )
        self.assertEqual(
            datapoint_basis2.entity_type,
            updated_datapoint.entity_type
        )
        self.assertEqual(
            datapoint_basis2.attribute_name,
            updated_datapoint.attribute_name
        )

    def test_match_datapoints(self):
        headers = {
            'Accept': 'application/json'
        }

        # create matched datapoint
        datapoint_matched = Datapoint(
            **{
                "topic": "topic/of/match",
                "jsonpath": "$..data_match",
                "connected": True,
                "entity_id": "dp:001",
                "entity_type": "Device",
                "attribute_name": "temperature",
                "fiware_service": "default_service"
            }
        )
        # Create a new entity and attribute to ensure they exist
        fiware_header_1 = FiwareHeader(service=datapoint_matched.fiware_service)
        with ContextBrokerClient(fiware_header=fiware_header_1,
                                 url=settings.ORION_URL) as cbc:
            attr2 = {'temperature': {'value': 0,
                                     'type': 'Number'}}
            self.test_entity_for_match = ContextEntity(
                id=datapoint_matched.entity_id,
                type=datapoint_matched.entity_type,
                **attr2
            )
            cbc.post_entity(entity=self.test_entity_for_match, update=True)
        time.sleep(1)
        response = requests.request("POST", settings.GATEWAY_URL + "/data",
                                    headers=headers,
                                    data=datapoint_matched.json())
        object_id = response.json()["object_id"]
        print(f"Created matched datapoint with object_id: {object_id}")
        print(f"Response for matched datapoint creation: {response.json()}")
        self.assertTrue(response.ok)

        # Verify entity creation in Context Broker
        cb_headers = {'Accept': 'application/json',
                      'fiware-service': datapoint_matched.fiware_service}
        cb_url = f"{settings.ORION_URL}/v2/entities/dp:001"
        cb_response = requests.get(cb_url, headers=cb_headers)
        print(f"Context Broker entity creation check URL: {cb_url}")
        print(f"Context Broker entity creation check headers: {cb_headers}")
        print(f"Context Broker entity creation check response: {cb_response.status_code} - {cb_response.text}")
        self.assertTrue(cb_response.ok, "Entity creation in Context Broker failed")

        # verify match status
        status_url = f"{settings.GATEWAY_URL}/data/{object_id}/status"
        status_response = requests.get(status_url)
        print(f"Match status response for matched datapoint: {status_response.json()}")
        print(f"Status check URL: {status_url}")
        print(f"Status check headers: {headers}")
        print(f"Status check response: {status_response.status_code} - {status_response.text}")
        self.assertTrue(status_response.ok)
        self.assertTrue(status_response.json())

        # create non-matched datapoint
        datapoint_no_matched = Datapoint(
            **{
                "topic": "topic/of/match",
                "jsonpath": "$..data_nomatch",
                "connected": True,
                "entity_id": "NonExistentEntityID",
                "entity_type": "NonExistentType",
                "attribute_name": "NonExistentAttribute",
                "fiware_service": settings.FIWARE_SERVICE
            }
        )
        response = requests.request("POST", settings.GATEWAY_URL + "/data",
                                    headers=headers,
                                    data=datapoint_no_matched.json())
        object_id = response.json()["object_id"]
        print(f"Created non-matched datapoint with object_id: {object_id}")
        print(f"Response for non-matched datapoint creation: {response.json()}")
        self.assertTrue(response.ok)

        # verify non-match status
        status_url = f"{settings.GATEWAY_URL}/data/{object_id}/status"
        status_response = requests.get(status_url)
        print(f"Match status response for non-matched datapoint: {status_response.json()}")
        print(f"Status check URL: {status_url}")
        print(f"Status check headers: {headers}")
        print(f"Status check response: {status_response.status_code} - {status_response.text}")
        self.assertTrue(status_response.ok)
        self.assertFalse(status_response.json())

    def test_object_id_immutable(self):
        headers = {
            'Accept': 'application/json'
        }

        # create datapoint
        datapoint = Datapoint(
            **{
                "topic": "topic/of/id_test",
                "jsonpath": "$..data1"
            }
        )
        response = requests.request("POST", settings.GATEWAY_URL + "/data", headers=headers,
                                    data=datapoint.json())
        object_id = response.json()["object_id"]
        self.assertTrue(response.ok)

        # try to update object_id
        update_data = {
            "object_id": "new_id",
            "jsonpath": "$..data1_updated",
            "topic": "topic/of/id_test/updated",
        }
        response = requests.request("PUT", settings.GATEWAY_URL + "/data/" + object_id, headers=headers,
                                    data=json.dumps(update_data))
        self.assertFalse(response.ok)

    def test_object_id_character_set(self):

        headers = {
            'Accept': 'application/json'
        }

        valid_ids = ["valid_id_123", "valid-id-123", "valid:id:123", "valid_id-123"]
        invalid_ids = ["invalid id", "invalid*id", "invalid?id", "invalid/id"]

        # test valid ids
        for valid_id in valid_ids:
            datapoint = Datapoint(
                **{
                    "object_id": valid_id,
                    "topic": "topic/of/id_test",
                    "jsonpath": "$..data1"
                }
            )
            response = requests.request("POST", settings.GATEWAY_URL + "/data", headers=headers,
                                        data=datapoint.json())
            print(f"Testing valid_id: {valid_id} - Response: {response.status_code}")
            self.assertTrue(response.ok)

        # test invalid ids
        with self.assertRaises(pydantic.ValidationError):
            for invalid_id in invalid_ids:
                datapoint = Datapoint(
                    **{
                        "object_id": invalid_id,
                        "topic": "topic/of/id_test",
                        "jsonpath": "$..data1"
                    }
                )
                response = requests.request("POST", settings.GATEWAY_URL + "/data", headers=headers,
                                            data=datapoint.json())

    def test_object_id_auto_generation(self):
        headers = {
            'Accept': 'application/json'
        }

        # create datapoint without specifying object_id
        datapoint = Datapoint(
            **{
                "topic": "topic/of/id_test",
                "jsonpath": "$..data1"
            }
        )
        response = requests.request("POST", settings.GATEWAY_URL + "/data", headers=headers,
                                    data=datapoint.json())
        self.assertTrue(response.ok)
        object_id = response.json()["object_id"]
        self.assertTrue(re.match(r'^[a-zA-Z0-9]{6}$', object_id))

        # verify the auto-generated object_id does not already exist
        response = requests.request("GET", settings.GATEWAY_URL + "/data/" + object_id)
        self.assertTrue(response.ok)

    def test_partial_update_patch(self):
        headers = {
            'Accept': 'application/json'
        }
        object_id = self.unmatched_object_id

        # Perform initial GET to fetch the existing datapoint
        response = requests.request("GET", settings.GATEWAY_URL + "/data/" + object_id)
        datapoint_basis = Datapoint(
            **json.loads(response.text)
        )

        # Test case 1: Successful partial update of entity_id and attribute_name
        update_data = {
            "entity_id": "NewEntityID",
            "attribute_name": "NewAttributeName"
        }
        response = requests.request("PATCH", settings.GATEWAY_URL + "/data/" + object_id,
                                    headers=headers,
                                    data=json.dumps(update_data))
        self.assertTrue(response.ok)

        # Verify the update
        response = requests.request("GET", settings.GATEWAY_URL + "/data/" + object_id)
        updated_datapoint = Datapoint(
            **json.loads(response.text)
        )
        self.assertEqual(updated_datapoint.entity_id, update_data["entity_id"])
        self.assertEqual(updated_datapoint.attribute_name, update_data["attribute_name"])

        # Test case 2: Attempt to update forbidden fields jsonpath and topic
        forbidden_update_data = {
            "jsonpath": "$..new_jsonpath",
            "topic": "new/topic"
        }
        response = requests.request("PATCH", settings.GATEWAY_URL + "/data/" + object_id,
                                    headers=headers,
                                    data=json.dumps(forbidden_update_data))
        self.assertFalse(response.ok)
        self.assertEqual(response.status_code, 400)

        # Verify that jsonpath and topic are unchanged
        response = requests.request("GET", settings.GATEWAY_URL + "/data/" + object_id)
        updated_datapoint = Datapoint(
            **json.loads(response.text)
        )
        self.assertEqual(updated_datapoint.jsonpath, datapoint_basis.jsonpath)
        self.assertEqual(updated_datapoint.topic, datapoint_basis.topic)

        # Test case 3: Provide only entity_id without attribute_name
        invalid_update_data1 = {
            "entity_id": "AnotherNewEntityID"
        }
        response = requests.request("PATCH", settings.GATEWAY_URL + "/data/" + object_id,
                                    headers=headers,
                                    data=json.dumps(invalid_update_data1))
        # Check if attribute_name is set
        self.assertTrue("attribute_name" in response.json())
        self.assertEqual(response.status_code, 200)

        # Test case 4: Provide only attribute_name without entity_id
        invalid_update_data2 = {
            "attribute_name": "AnotherNewAttributeName"
        }
        response = requests.request("PATCH", settings.GATEWAY_URL + "/data/" + object_id,
                                    headers=headers,
                                    data=json.dumps(invalid_update_data2))
        # Check if attribute_name is set
        self.assertTrue("entity_id" in response.json())
        self.assertEqual(response.status_code, 200)

        # Test case 5: Attempt to update matchDatapoint field
        invalid_update_data3 = {
            "matchDatapoint": True
        }
        response = requests.request("PATCH", settings.GATEWAY_URL + "/data/" + object_id,
                                    headers=headers,
                                    data=json.dumps(invalid_update_data3))
        self.assertFalse(response.ok)
        self.assertEqual(response.status_code, 400)

        # Test case 6: Update entity_type field
        update_entity_type_data = {
            "entity_type": "NewEntityType"
        }
        response = requests.request("PATCH", settings.GATEWAY_URL + "/data/" + object_id,
                                    headers=headers,
                                    data=json.dumps(update_entity_type_data))
        self.assertTrue(response.ok)

        # Verify the entity_type update
        response = requests.request("GET", settings.GATEWAY_URL + "/data/" + object_id)
        updated_datapoint = Datapoint(
            **json.loads(response.text)
        )
        self.assertEqual(updated_datapoint.entity_type, update_entity_type_data["entity_type"])

        # Test case 7: Update description field
        update_description_data = {
            "description": "Updated description"
        }
        response = requests.request("PATCH", settings.GATEWAY_URL + "/data/" + object_id,
                                    headers=headers,
                                    data=json.dumps(update_description_data))
        self.assertTrue(response.ok)

        # Verify the description update
        response = requests.request("GET", settings.GATEWAY_URL + "/data/" + object_id)
        updated_datapoint = Datapoint(
            **json.loads(response.text)
        )
        self.assertEqual(updated_datapoint.description, update_description_data["description"])

    def test_delete(self):
        object_id = self.unmatched_object_id
        response = requests.request("DELETE", settings.GATEWAY_URL + "/data/" + object_id)
        self.assertTrue(response.ok)
        response = requests.request("GET", settings.GATEWAY_URL + "/data/" + object_id)
        self.assertFalse(response.ok)

    def test_get_status(self):
        response = requests.request("GET", settings.GATEWAY_URL+"/system/status")
        self.assertEqual(response.status_code, 200)
        data = response.json()
        self.assertIn("overall_status", data)
        self.assertIn("checks", data)
        self.assertIn("orion", data["checks"])
        self.assertIn("postgres", data["checks"])
        self.assertIn("redis", data["checks"])
        # Check if overall_status is "healthy"
        self.assertEqual(data["overall_status"], "healthy")

    def test_get_version_info(self):
        response = response = requests.request("GET", settings.GATEWAY_URL+"/system/version")
        self.assertEqual(response.status_code, 200)
        data = response.json()
        self.assertIn("application_version", data)
        self.assertIn("dependencies", data)
        dependencies = ["fastapi", "aiohttp", "asyncpg", "pydantic", "redis", "uvicorn"]
        for dep in dependencies:
            self.assertIn(dep, data["dependencies"])
            self.assertEqual(data["dependencies"][dep], importlib.metadata.version(dep))

    def test_get_datapoints_by_filters(self):
        headers = {
            'Accept': 'application/json'
        }

        # Test the get_datapoints_by_filters with valid filters
        filters = {"topic": "topic/of/dp_basis:002", "jsonpath": "$..data2"}
        response = requests.request("GET", settings.GATEWAY_URL + "/data", headers=headers, params=filters)
        self.assertTrue(response.ok)
        self.assertIsInstance(response.json(), list)
        self.assertEqual(response.json()[0]['topic'], filters['topic'])
        self.assertEqual(response.json()[0]['jsonpath'], filters['jsonpath'])

        # Test the get_datapoints_by_filters with no filters
        response = requests.request("GET", settings.GATEWAY_URL + "/data", headers=headers, params={})
        self.assertTrue(response.ok)
        self.assertIsInstance(response.json(), list)

        # Test the get_datapoints_by_filters with nonexistent filters
        filters = {"nonexistent": "value"}
        response = requests.get(settings.GATEWAY_URL + "/data", headers=headers, params=filters)
        self.assertTrue(response.ok)
        print(response.json())
        self.assertIsInstance(response.json(), list)

        # Test the get_datapoints_by_filters with invalid filters
        filters = {"topic": 123, "jsonpath": 456}
        response = requests.request("GET", settings.GATEWAY_URL + "/data", headers=headers, params=filters)
        self.assertTrue(response.ok)
        self.assertEqual(response.json(), [])<|MERGE_RESOLUTION|>--- conflicted
+++ resolved
@@ -4,13 +4,10 @@
 import re
 import pydantic
 import logging
-<<<<<<< HEAD
 from filip.clients.ngsi_v2 import ContextBrokerClient
 from filip.models import FiwareHeader
 from filip.models.ngsi_v2.context import ContextEntity
-=======
 import importlib
->>>>>>> 16512463
 from backend.api.main import Datapoint
 from test_settings import settings
 from tests.test_init import TestInit
