import json
import requests
import sys
import re
import pydantic

sys.path.append("../../n5geh.tools.mqtt-gateway")

from backend.api.main import Datapoint, DatapointUpdate, DatapointPartialUpdate
from test_settings import settings
from tests.test_init import TestInit

class TestCRUD(TestInit):
    """
    Test for data points CRUD
    """

    def setUp(self) -> None:
        super(TestCRUD, self).setUp()
        pass

    def test_create(self):
        headers = {
            'Accept': 'application/json'
        }

        # create not matched
        datapoint1 = Datapoint(
            **{
                "topic": "topic/of/crud",
                "jsonpath": "$..data1"
            }
        )
        response1 = requests.request("POST", settings.GATEWAY_URL + "/data", headers=headers,
                                     data=datapoint1.json())
        object_id1 = response1.json()["object_id"]
        self.assertTrue(response1.ok)

        # create matched
        datapoint2 = Datapoint(
            **{
                "topic": "topic/of/crud",
                "jsonpath": "$..data2",
                "connected": True,
                "entity_id": "EntityID",
                "entity_type": "EntityType",
                "attribute_name": "AttributeName"
            }
        )
        response2 = requests.request("POST", settings.GATEWAY_URL + "/data", headers=headers,
                                     data=datapoint2.json())
        object_id2 = response2.json()["object_id"]
        self.assertTrue(response2.ok)

        # create not matched while checked connected flag
        datapoint3 = Datapoint(
            **{
                "topic": "topic/of/crud",
                "jsonpath": "$..data3",
                "connected": True
            }
        )
        response3 = requests.request("POST", settings.GATEWAY_URL + "/data", headers=headers,
                                     data=datapoint3.json())
        self.assertFalse(response3.ok)

        # create matched DP while left connected flag unchecked
        datapoint4 = Datapoint(
            **{
                "topic": "topic/of/crud",
                "jsonpath": "$..data4",
                "connected": False,
                "entity_id": "EntityID",
                "entity_type": "EntityType",
                "attribute_name": "AttributeName"
            }
        )
        response4 = requests.request("POST", settings.GATEWAY_URL + "/data", headers=headers,
                                     data=datapoint4.json())
        object_id4 = response4.json()["object_id"]
        self.assertTrue(response4.ok)

    def test_read(self):
        headers = {
            'Accept': 'application/json'
        }
        datapoint5 = Datapoint(
            **{
                "topic": "topic/of/crud",
                "jsonpath": "$..dat5"
            }
        )
        response = requests.request("POST", settings.GATEWAY_URL + "/data", headers=headers,
                         data=datapoint5.json())
        object_id = response.json()["object_id"]
        response = requests.request("GET", settings.GATEWAY_URL + "/data/" + object_id)

        self.assertEqual(
            datapoint5.json(include={"topic", "jsonpath"}),
            Datapoint(
                **json.loads(response.text)
            ).json(include={"topic", "jsonpath"})
        )

    def test_duplicated(self):
        """
        Test duplicated data points. Duplicated data points are the points
        that have the same `topic` and `jsonpath`.

        Right now the gateway will accept duplicated data points, because
        it reflects a use case that one single data point can be matched
        to different attributes.
        """
        headers = {
            'Accept': 'application/json'
        }

        # create data point 6
        datapoint6 = Datapoint(
            **{
                "topic": "topic/of/crud",
                "jsonpath": "$..dat6"
            }
        )
        response = requests.request("POST", settings.GATEWAY_URL + "/data",
                                    headers=headers, data=datapoint6.json())
        object_id_6 = response.json()["object_id"]

        # create duplicated dp with data dp 6
        response = requests.request("POST", settings.GATEWAY_URL + "/data",
                                    headers=headers, data=datapoint6.json())
        self.assertTrue(response.ok)

    def test_update(self):
        headers = {
            'Accept': 'application/json'
        }

        object_id = self.unmatched_object_id

        response = requests.request("GET", settings.GATEWAY_URL + "/data/" + object_id)
        datapoint_basis = Datapoint(
            **json.loads(response.text)
        )

        # update topic, should be rejected
        datapoint_basis1 = datapoint_basis.copy()
        datapoint_basis1.topic = datapoint_basis1.topic + "/updated"
        datapoint_basis1.entity_id = None  # Ensure this triggers a failure
        datapoint_basis1.entity_type = None  # Ensure this triggers a failure
        datapoint_basis1.attribute_name = None  # Ensure this triggers a failure
        update_data = datapoint_basis1.json()
        response1 = requests.request("PUT", settings.GATEWAY_URL + "/data/" + object_id, headers=headers,
                                     data=update_data)

        # Log the request and response for debugging
        print(f"Request data for update: {update_data}")
        print(f"Response1 status code: {response1.status_code}")
        print(f"Response1 content: {response1.text}")

        self.assertFalse(response1.ok)

        # connected
        datapoint_basis_update = DatapointUpdate(
            entity_id=self.test_entity.id,
            entity_type=self.test_entity.type,
            attribute_name=self.test_entity.get_attribute_names().pop(),
        )
        response2 = requests.request("PUT", settings.GATEWAY_URL + "/data/" + object_id, headers=headers,
                                     data=datapoint_basis_update.json())
        self.assertTrue(response2.ok)

        # check update result
        datapoint_basis2: Datapoint = datapoint_basis.copy()
        datapoint_basis2.entity_id = self.test_entity.id
        datapoint_basis2.entity_type = self.test_entity.type
        datapoint_basis2.attribute_name = self.test_entity.get_attribute_names().pop()
        # datapoint_basis2.connected = True
        response = requests.request("GET", settings.GATEWAY_URL + "/data/" + object_id)
        self.assertEqual(
            datapoint_basis2.dict().pop("connected"),
            json.loads(response.text).pop("connected")
        )

<<<<<<< HEAD
    def test_match_datapoints(self):
        headers = {
            'Accept': 'application/json'
        }

        # create matched datapoint
        datapoint = Datapoint(
            **{
                "topic": "topic/of/match",
                "jsonpath": "$..data_match",
                "connected": True,
                "entity_id": "dp:001",
                "entity_type": "Device",
                "attribute_name": "temperature"
            }
        )
        response = requests.request("POST", settings.GATEWAY_URL + "/data", headers=headers, data=datapoint.json())
        object_id = response.json()["object_id"]
        print(f"Created matched datapoint with object_id: {object_id}")
        print(f"Response for matched datapoint creation: {response.json()}")
        self.assertTrue(response.ok)

        # verify match status
        response = requests.request("GET", settings.GATEWAY_URL + "/data/" + object_id + "/status")
        print(f"Match status response for matched datapoint: {response.json()}")
        self.assertTrue(response.ok)
        self.assertTrue(response.json())

        # create non-matched datapoint
        datapoint = Datapoint(
            **{
                "topic": "topic/of/match",
                "jsonpath": "$..data_nomatch",
                "connected": True,
                "entity_id": "NonExistentEntityID",
                "entity_type": "NonExistentType",
                "attribute_name": "NonExistentAttribute"
            }
        )
        response = requests.request("POST", settings.GATEWAY_URL + "/data", headers=headers, data=datapoint.json())
        object_id = response.json()["object_id"]
        print(f"Created non-matched datapoint with object_id: {object_id}")
        print(f"Response for non-matched datapoint creation: {response.json()}")
        self.assertTrue(response.ok)

        # verify non-match status
        response = requests.request("GET", settings.GATEWAY_URL + "/data/" + object_id + "/status")
        print(f"Match status response for non-matched datapoint: {response.json()}")
        self.assertTrue(response.ok)
        self.assertFalse(response.json())

    def test_object_id_unique(self):
        headers = {
            'Accept': 'application/json'
        }

        # create first datapoint
        datapoint1 = Datapoint(
            **{
                "object_id": "unique_id",
                "topic": "topic/of/id_test",
                "jsonpath": "$..data1"
            }
        )
        response1 = requests.request("POST", settings.GATEWAY_URL + "/data", headers=headers,
                                     data=datapoint1.json())
        self.assertTrue(response1.ok)

        # try to create second datapoint with same object_id
        datapoint2 = Datapoint(
            **{
                "object_id": "unique_id",
                "topic": "topic/of/id_test",
                "jsonpath": "$..data2"
            }
        )
        response2 = requests.request("POST", settings.GATEWAY_URL + "/data", headers=headers,
                                     data=datapoint2.json())
        self.assertFalse(response2.ok)

    def test_object_id_immutable(self):
        headers = {
            'Accept': 'application/json'
        }

        # create datapoint
        datapoint = Datapoint(
            **{
                "topic": "topic/of/id_test",
                "jsonpath": "$..data1"
            }
        )
        response = requests.request("POST", settings.GATEWAY_URL + "/data", headers=headers,
                                    data=datapoint.json())
        object_id = response.json()["object_id"]
        self.assertTrue(response.ok)

        # try to update object_id
        update_data = {
            "object_id": "new_id",
            "jsonpath": "$..data1_updated",
            "topic": "topic/of/id_test/updated",
        }
        response = requests.request("PUT", settings.GATEWAY_URL + "/data/" + object_id, headers=headers,
                                    data=json.dumps(update_data))
        self.assertFalse(response.ok)

    def test_object_id_character_set(self):

        headers = {
            'Accept': 'application/json'
        }

        valid_ids = ["valid_id_123", "valid-id-123", "valid:id:123", "valid_id-123"]
        invalid_ids = ["invalid id", "invalid*id", "invalid?id", "invalid/id"]

        # test valid ids
        for valid_id in valid_ids:
            datapoint = Datapoint(
                **{
                    "object_id": valid_id,
                    "topic": "topic/of/id_test",
                    "jsonpath": "$..data1"
                }
            )
            response = requests.request("POST", settings.GATEWAY_URL + "/data", headers=headers,
                                        data=datapoint.json())
            print(f"Testing valid_id: {valid_id} - Response: {response.status_code}")
            self.assertTrue(response.ok)

        # test invalid ids
        for invalid_id in invalid_ids:
            try:
                datapoint = Datapoint(
                    **{
                        "object_id": invalid_id,
                        "topic": "topic/of/id_test",
                        "jsonpath": "$..data1"
                    }
                )
                response = requests.request("POST", settings.GATEWAY_URL + "/data", headers=headers,
                                            data=datapoint.json())
            except Exception as e:
                print(f"Testing invalid_id: {invalid_id} - Expected Validation Error: {str(e)}")
                self.assertTrue(isinstance(e, pydantic.error_wrappers.ValidationError))



    def test_object_id_auto_generation(self):
        headers = {
            'Accept': 'application/json'
        }

        # create datapoint without specifying object_id
        datapoint = Datapoint(
            **{
                "topic": "topic/of/id_test",
                "jsonpath": "$..data1"
            }
        )
        response = requests.request("POST", settings.GATEWAY_URL + "/data", headers=headers,
                                    data=datapoint.json())
        self.assertTrue(response.ok)
        object_id = response.json()["object_id"]
        self.assertTrue(re.match(r'^[a-zA-Z0-9]{6}$', object_id))

        # verify the auto-generated object_id does not already exist
        response = requests.request("GET", settings.GATEWAY_URL + "/data/" + object_id)
        self.assertTrue(response.ok)
    
    def test_partial_update_patch(self):
        headers = {
            'Accept': 'application/json'
        }
=======
    def test_partial_update_patch(self):
        headers = {
            'Accept': 'application/json'
        }
        object_id = self.unmatched_object_id

        # Perform initial GET to fetch the existing datapoint
        response = requests.request("GET", settings.GATEWAY_URL + "/data/" + object_id)
        datapoint_basis = Datapoint(
            **json.loads(response.text)
        )

        # Test case 1: Successful partial update of entity_id and attribute_name
        update_data = {
            "entity_id": "NewEntityID",
            "attribute_name": "NewAttributeName"
        }
        response = requests.request("PATCH", settings.GATEWAY_URL + "/data/" + object_id,
                                    headers=headers,
                                    data=json.dumps(update_data))
        self.assertTrue(response.ok)

        # Verify the update
        response = requests.request("GET", settings.GATEWAY_URL + "/data/" + object_id)
        updated_datapoint = Datapoint(
            **json.loads(response.text)
        )
        self.assertEqual(updated_datapoint.entity_id, update_data["entity_id"])
        self.assertEqual(updated_datapoint.attribute_name, update_data["attribute_name"])

        # Test case 2: Attempt to update forbidden fields jsonpath and topic
        forbidden_update_data = {
            "jsonpath": "$..new_jsonpath",
            "topic": "new/topic"
        }
        response = requests.request("PATCH", settings.GATEWAY_URL + "/data/" + object_id,
                                    headers=headers,
                                    data=json.dumps(forbidden_update_data))
        self.assertFalse(response.ok)
        self.assertEqual(response.status_code, 400)

        # Verify that jsonpath and topic are unchanged
        response = requests.request("GET", settings.GATEWAY_URL + "/data/" + object_id)
        updated_datapoint = Datapoint(
            **json.loads(response.text)
        )
        self.assertEqual(updated_datapoint.jsonpath, datapoint_basis.jsonpath)
        self.assertEqual(updated_datapoint.topic, datapoint_basis.topic)

        # Test case 3: Provide only entity_id without attribute_name
        invalid_update_data1 = {
            "entity_id": "AnotherNewEntityID"
        }
        response = requests.request("PATCH", settings.GATEWAY_URL + "/data/" + object_id,
                                    headers=headers,
                                    data=json.dumps(invalid_update_data1))
        # Check if attribute_name is set
        self.assertTrue("attribute_name" in response.json())
        self.assertEqual(response.status_code, 200)

        # Test case 4: Provide only attribute_name without entity_id
        invalid_update_data2 = {
            "attribute_name": "AnotherNewAttributeName"
        }
        response = requests.request("PATCH", settings.GATEWAY_URL + "/data/" + object_id,
                                    headers=headers,
                                    data=json.dumps(invalid_update_data2))
        # Check if attribute_name is set
        self.assertTrue("entity_id" in response.json())
        self.assertEqual(response.status_code, 200)

        # Test case 5: Attempt to update matchDatapoint field
        invalid_update_data3 = {
            "matchDatapoint": True
        }
        response = requests.request("PATCH", settings.GATEWAY_URL + "/data/" + object_id,
                                    headers=headers,
                                    data=json.dumps(invalid_update_data3))
        self.assertFalse(response.ok)
        self.assertEqual(response.status_code, 400)

        # Test case 6: Update entity_type field
        update_entity_type_data = {
            "entity_type": "NewEntityType"
        }
        response = requests.request("PATCH", settings.GATEWAY_URL + "/data/" + object_id,
                                    headers=headers,
                                    data=json.dumps(update_entity_type_data))
        self.assertTrue(response.ok)

        # Verify the entity_type update
        response = requests.request("GET", settings.GATEWAY_URL + "/data/" + object_id)
        updated_datapoint = Datapoint(
            **json.loads(response.text)
        )
        self.assertEqual(updated_datapoint.entity_type, update_entity_type_data["entity_type"])

        # Test case 7: Update description field
        update_description_data = {
            "description": "Updated description"
        }
        response = requests.request("PATCH", settings.GATEWAY_URL + "/data/" + object_id,
                                    headers=headers,
                                    data=json.dumps(update_description_data))
        self.assertTrue(response.ok)

        # Verify the description update
        response = requests.request("GET", settings.GATEWAY_URL + "/data/" + object_id)
        updated_datapoint = Datapoint(
            **json.loads(response.text)
        )
        self.assertEqual(updated_datapoint.description, update_description_data["description"])

    def test_delete(self):
>>>>>>> 7d9a6de3
        object_id = self.unmatched_object_id

        # Perform initial GET to fetch the existing datapoint
        response = requests.request("GET", settings.GATEWAY_URL + "/data/" + object_id)
        datapoint_basis = Datapoint(
            **json.loads(response.text)
        )

        # Test case 1: Successful partial update of entity_id and attribute_name
        update_data = {
            "entity_id": "NewEntityID",
            "attribute_name": "NewAttributeName"
        }
        response = requests.request("PATCH", settings.GATEWAY_URL + "/data/" + object_id,
                                    headers=headers,
                                    data=json.dumps(update_data))
        self.assertTrue(response.ok)

        # Verify the update
        response = requests.request("GET", settings.GATEWAY_URL + "/data/" + object_id)
        updated_datapoint = Datapoint(
            **json.loads(response.text)
        )
        self.assertEqual(updated_datapoint.entity_id, update_data["entity_id"])
        self.assertEqual(updated_datapoint.attribute_name, update_data["attribute_name"])

        # Test case 2: Attempt to update forbidden fields jsonpath and topic
        forbidden_update_data = {
            "jsonpath": "$..new_jsonpath",
            "topic": "new/topic"
        }
        response = requests.request("PATCH", settings.GATEWAY_URL + "/data/" + object_id,
                                    headers=headers,
                                    data=json.dumps(forbidden_update_data))
        self.assertFalse(response.ok)
        self.assertEqual(response.status_code, 400)

        # Verify that jsonpath and topic are unchanged
        response = requests.request("GET", settings.GATEWAY_URL + "/data/" + object_id)
        updated_datapoint = Datapoint(
            **json.loads(response.text)
        )
        self.assertEqual(updated_datapoint.jsonpath, datapoint_basis.jsonpath)
        self.assertEqual(updated_datapoint.topic, datapoint_basis.topic)

        # Test case 3: Provide only entity_id without attribute_name
        invalid_update_data1 = {
            "entity_id": "AnotherNewEntityID"
        }
        response = requests.request("PATCH", settings.GATEWAY_URL + "/data/" + object_id,
                                    headers=headers,
                                    data=json.dumps(invalid_update_data1))
        # Check if attribute_name is set
        self.assertTrue("attribute_name" in response.json())
        self.assertEqual(response.status_code, 200)

        # Test case 4: Provide only attribute_name without entity_id
        invalid_update_data2 = {
            "attribute_name": "AnotherNewAttributeName"
        }
        response = requests.request("PATCH", settings.GATEWAY_URL + "/data/" + object_id,
                                    headers=headers,
                                    data=json.dumps(invalid_update_data2))
        # Check if attribute_name is set
        self.assertTrue("entity_id" in response.json())
        self.assertEqual(response.status_code, 200)

        # Test case 5: Attempt to update matchDatapoint field
        invalid_update_data3 = {
            "matchDatapoint": True
        }
        response = requests.request("PATCH", settings.GATEWAY_URL + "/data/" + object_id,
                                    headers=headers,
                                    data=json.dumps(invalid_update_data3))
        self.assertFalse(response.ok)
        self.assertEqual(response.status_code, 400)

        # Test case 6: Update entity_type field
        update_entity_type_data = {
            "entity_type": "NewEntityType"
        }
        response = requests.request("PATCH", settings.GATEWAY_URL + "/data/" + object_id,
                                    headers=headers,
                                    data=json.dumps(update_entity_type_data))
        self.assertTrue(response.ok)

        # Verify the entity_type update
        response = requests.request("GET", settings.GATEWAY_URL + "/data/" + object_id)
        updated_datapoint = Datapoint(
            **json.loads(response.text)
        )
        self.assertEqual(updated_datapoint.entity_type, update_entity_type_data["entity_type"])

        # Test case 7: Update description field
        update_description_data = {
            "description": "Updated description"
        }
        response = requests.request("PATCH", settings.GATEWAY_URL + "/data/" + object_id,
                                    headers=headers,
                                    data=json.dumps(update_description_data))
        self.assertTrue(response.ok)

        # Verify the description update
        response = requests.request("GET", settings.GATEWAY_URL + "/data/" + object_id)
        updated_datapoint = Datapoint(
            **json.loads(response.text)
        )
        self.assertEqual(updated_datapoint.description, update_description_data["description"])


    def test_delete(self):
        object_id = self.unmatched_object_id
        response = requests.request("DELETE", settings.GATEWAY_URL + "/data/" + object_id)
        self.assertTrue(response.ok)
        response = requests.request("GET", settings.GATEWAY_URL + "/data/" + object_id)
        self.assertFalse(response.ok)<|MERGE_RESOLUTION|>--- conflicted
+++ resolved
@@ -182,7 +182,6 @@
             json.loads(response.text).pop("connected")
         )
 
-<<<<<<< HEAD
     def test_match_datapoints(self):
         headers = {
             'Accept': 'application/json'
@@ -329,8 +328,6 @@
                 print(f"Testing invalid_id: {invalid_id} - Expected Validation Error: {str(e)}")
                 self.assertTrue(isinstance(e, pydantic.error_wrappers.ValidationError))
 
-
-
     def test_object_id_auto_generation(self):
         headers = {
             'Accept': 'application/json'
@@ -353,11 +350,6 @@
         response = requests.request("GET", settings.GATEWAY_URL + "/data/" + object_id)
         self.assertTrue(response.ok)
     
-    def test_partial_update_patch(self):
-        headers = {
-            'Accept': 'application/json'
-        }
-=======
     def test_partial_update_patch(self):
         headers = {
             'Accept': 'application/json'
@@ -469,119 +461,8 @@
         updated_datapoint = Datapoint(
             **json.loads(response.text)
         )
-        self.assertEqual(updated_datapoint.description, update_description_data["description"])
-
-    def test_delete(self):
->>>>>>> 7d9a6de3
-        object_id = self.unmatched_object_id
-
-        # Perform initial GET to fetch the existing datapoint
-        response = requests.request("GET", settings.GATEWAY_URL + "/data/" + object_id)
-        datapoint_basis = Datapoint(
-            **json.loads(response.text)
-        )
-
-        # Test case 1: Successful partial update of entity_id and attribute_name
-        update_data = {
-            "entity_id": "NewEntityID",
-            "attribute_name": "NewAttributeName"
-        }
-        response = requests.request("PATCH", settings.GATEWAY_URL + "/data/" + object_id,
-                                    headers=headers,
-                                    data=json.dumps(update_data))
-        self.assertTrue(response.ok)
-
-        # Verify the update
-        response = requests.request("GET", settings.GATEWAY_URL + "/data/" + object_id)
-        updated_datapoint = Datapoint(
-            **json.loads(response.text)
-        )
-        self.assertEqual(updated_datapoint.entity_id, update_data["entity_id"])
-        self.assertEqual(updated_datapoint.attribute_name, update_data["attribute_name"])
-
-        # Test case 2: Attempt to update forbidden fields jsonpath and topic
-        forbidden_update_data = {
-            "jsonpath": "$..new_jsonpath",
-            "topic": "new/topic"
-        }
-        response = requests.request("PATCH", settings.GATEWAY_URL + "/data/" + object_id,
-                                    headers=headers,
-                                    data=json.dumps(forbidden_update_data))
-        self.assertFalse(response.ok)
-        self.assertEqual(response.status_code, 400)
-
-        # Verify that jsonpath and topic are unchanged
-        response = requests.request("GET", settings.GATEWAY_URL + "/data/" + object_id)
-        updated_datapoint = Datapoint(
-            **json.loads(response.text)
-        )
-        self.assertEqual(updated_datapoint.jsonpath, datapoint_basis.jsonpath)
-        self.assertEqual(updated_datapoint.topic, datapoint_basis.topic)
-
-        # Test case 3: Provide only entity_id without attribute_name
-        invalid_update_data1 = {
-            "entity_id": "AnotherNewEntityID"
-        }
-        response = requests.request("PATCH", settings.GATEWAY_URL + "/data/" + object_id,
-                                    headers=headers,
-                                    data=json.dumps(invalid_update_data1))
-        # Check if attribute_name is set
-        self.assertTrue("attribute_name" in response.json())
-        self.assertEqual(response.status_code, 200)
-
-        # Test case 4: Provide only attribute_name without entity_id
-        invalid_update_data2 = {
-            "attribute_name": "AnotherNewAttributeName"
-        }
-        response = requests.request("PATCH", settings.GATEWAY_URL + "/data/" + object_id,
-                                    headers=headers,
-                                    data=json.dumps(invalid_update_data2))
-        # Check if attribute_name is set
-        self.assertTrue("entity_id" in response.json())
-        self.assertEqual(response.status_code, 200)
-
-        # Test case 5: Attempt to update matchDatapoint field
-        invalid_update_data3 = {
-            "matchDatapoint": True
-        }
-        response = requests.request("PATCH", settings.GATEWAY_URL + "/data/" + object_id,
-                                    headers=headers,
-                                    data=json.dumps(invalid_update_data3))
-        self.assertFalse(response.ok)
-        self.assertEqual(response.status_code, 400)
-
-        # Test case 6: Update entity_type field
-        update_entity_type_data = {
-            "entity_type": "NewEntityType"
-        }
-        response = requests.request("PATCH", settings.GATEWAY_URL + "/data/" + object_id,
-                                    headers=headers,
-                                    data=json.dumps(update_entity_type_data))
-        self.assertTrue(response.ok)
-
-        # Verify the entity_type update
-        response = requests.request("GET", settings.GATEWAY_URL + "/data/" + object_id)
-        updated_datapoint = Datapoint(
-            **json.loads(response.text)
-        )
-        self.assertEqual(updated_datapoint.entity_type, update_entity_type_data["entity_type"])
-
-        # Test case 7: Update description field
-        update_description_data = {
-            "description": "Updated description"
-        }
-        response = requests.request("PATCH", settings.GATEWAY_URL + "/data/" + object_id,
-                                    headers=headers,
-                                    data=json.dumps(update_description_data))
-        self.assertTrue(response.ok)
-
-        # Verify the description update
-        response = requests.request("GET", settings.GATEWAY_URL + "/data/" + object_id)
-        updated_datapoint = Datapoint(
-            **json.loads(response.text)
-        )
-        self.assertEqual(updated_datapoint.description, update_description_data["description"])
-
+        self.assertEqual(updated_datapoint.description,
+                         update_description_data["description"])
 
     def test_delete(self):
         object_id = self.unmatched_object_id
